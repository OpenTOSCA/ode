/*
 * Licensed to the Apache Software Foundation (ASF) under one
 * or more contributor license agreements.  See the NOTICE file
 * distributed with this work for additional information
 * regarding copyright ownership.  The ASF licenses this file
 * to you under the Apache License, Version 2.0 (the
 * "License"); you may not use this file except in compliance
 * with the License.  You may obtain a copy of the License at
 *
 *    http://www.apache.org/licenses/LICENSE-2.0
 *
 * Unless required by applicable law or agreed to in writing,
 * software distributed under the License is distributed on an
 * "AS IS" BASIS, WITHOUT WARRANTIES OR CONDITIONS OF ANY
 * KIND, either express or implied.  See the License for the
 * specific language governing permissions and limitations
 * under the License.
 */
package org.apache.ode.bpel.evt;

import javax.xml.namespace.QName;

/**
 * Activity completion event.
 */
public class ScopeCompletionEvent extends ScopeEvent {
  private static final long serialVersionUID = 1L;

  public ScopeCompletionEvent() {
  }
<<<<<<< HEAD

    /**
     * @param fault The fault to set.
     */
    public void setFault(QName fault) {
        _fault = fault;
    }

    /**
     * @return Returns the fault.
     */
    public QName getFault() {
        return _fault;
    }
  
    public boolean isSuccess() {
        return _success;
    }
    public void setSuccess(boolean success) {
        _success = success;
    }
=======
>>>>>>> 90d71341
}<|MERGE_RESOLUTION|>--- conflicted
+++ resolved
@@ -28,28 +28,4 @@
 
   public ScopeCompletionEvent() {
   }
-<<<<<<< HEAD
-
-    /**
-     * @param fault The fault to set.
-     */
-    public void setFault(QName fault) {
-        _fault = fault;
-    }
-
-    /**
-     * @return Returns the fault.
-     */
-    public QName getFault() {
-        return _fault;
-    }
-  
-    public boolean isSuccess() {
-        return _success;
-    }
-    public void setSuccess(boolean success) {
-        _success = success;
-    }
-=======
->>>>>>> 90d71341
 }