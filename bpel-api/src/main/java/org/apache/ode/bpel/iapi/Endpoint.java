--- conflicted
+++ resolved
@@ -47,15 +47,9 @@
      */
     @Override 
     public boolean equals(Object other) {
-<<<<<<< HEAD
-    	if (other == null) {
-    		return false;
-    	}
-=======
         if (!(other instanceof Endpoint)) {
             return false;
         }
->>>>>>> 90d71341
         Endpoint o = (Endpoint) other;
         return o.serviceName.equals(serviceName) && o.portName.equals(portName);
     }
