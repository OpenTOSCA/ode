--- conflicted
+++ resolved
@@ -27,29 +27,6 @@
  * Correlation matched a process instance on inbound message.
  */
 public class CorrelationMatchEvent extends ProcessMessageExchangeEvent {
-<<<<<<< HEAD
-  private static final long serialVersionUID = 1L;
-  private CorrelationKey _correlationKey;
-
-  public CorrelationMatchEvent(
-    QName processName, QName processId, Long processInstanceId, CorrelationKey correlationKey) {
-    super(PROCESS_INPUT, processName,processId,processInstanceId);
-    _correlationKey = correlationKey;
-  }
-
-    public CorrelationKey getCorrelationKey() {
-    return _correlationKey;
-  }
-
-  public void setCorrelationKey(CorrelationKey correlationKey) {
-    _correlationKey = correlationKey;
-  }
-
-  public TYPE getType() {
-    return TYPE.correlation;
-  }
-
-=======
     private static final long serialVersionUID = 1L;
 
     // left out for backward-compatibility
@@ -82,5 +59,4 @@
     public TYPE getType() {
         return TYPE.correlation;
     }
->>>>>>> 90d71341
 }