/*
 * Licensed to the Apache Software Foundation (ASF) under one
 * or more contributor license agreements.  See the NOTICE file
 * distributed with this work for additional information
 * regarding copyright ownership.  The ASF licenses this file
 * to you under the Apache License, Version 2.0 (the
 * "License"); you may not use this file except in compliance
 * with the License.  You may obtain a copy of the License at
 *
 *    http://www.apache.org/licenses/LICENSE-2.0
 *
 * Unless required by applicable law or agreed to in writing,
 * software distributed under the License is distributed on an
 * "AS IS" BASIS, WITHOUT WARRANTIES OR CONDITIONS OF ANY
 * KIND, either express or implied.  See the License for the
 * specific language governing permissions and limitations
 * under the License.
 */
package org.apache.ode.bpel.common;

import org.apache.commons.logging.Log;
import org.apache.commons.logging.LogFactory;
import org.apache.ode.bpel.pmapi.InvalidRequestException;
import org.apache.ode.utils.ISO8601DateParser;
import org.apache.ode.utils.RelativeDateParser;

import java.io.Serializable;
import java.text.ParseException;
import java.util.ArrayList;
import java.util.Date;
import java.util.HashMap;
import java.util.List;
import java.util.Map;
import java.util.StringTokenizer;

/**
 * Holds a filter that will get interpreted when listing processe instances. The
 * semantic of the filtering is somewhat different than the one used in the
 * ProcessQuery class. Here we're introducing a pseudo process querying
 * language.
 */
public class InstanceFilter extends Filter<InstanceFilter.Criteria> implements Serializable {
    protected static Log LOG = LogFactory.getLog(InstanceFilter.class);

    private static final long serialVersionUID = 9999;

    /** If set, will filter on the instance id (IID) and select all matching instances */
    private List<String> iids;

    /** If set, will filter on the process id (PID) and select all matching process definitions */
    private List<String> pids;
<<<<<<< HEAD
=======

    /** If set, the PID filter will work negatively */
    private boolean arePidsNegative;
>>>>>>> 90d71341

    /** If set, will filter on the process name (accepts ending with wildcard) */
    private String nameFilter;

    /** If set, will filter on the process name (accepts ending with wildcard) */
    private String namespaceFilter;

    /**
     * If set, will filter on the instance status. Status being exclusive,
     * statuses are joined with an 'or'.
     */
    private List<String> statusFilter;

    /**
     * If set, will filter on the process started date. Prefixed with a comparison
     * operator (<, >, <=, >=, =). We're keeping a string and note converting to
     * a java date as ISO string dates are much easier and quicker to manipulate.
     * It's possible to have more than one date filter to handle the 'between'
     * case.
     */
    private List<String> startedDateFilter;

    /** If set, will filter on the process last active date. */
    private List<String> lastActiveDateFilter;

    private Map<String, String> propertyValuesFilter;

    /**
     * Orders to use when sorting the result (no particular order if not set).
     * Currently /supported keys are:
     * <ul>
     * <li>pid</li>
     * <li>name</li>
     * <li>namespace</li>
     * <li>version</li>
     * <li>status</li>
     * <li>started</li>
     * <li>last-active</li>
     * </ul>
     * Each key can be prefixed with a + or - sign for ascending or descending
     * orders (ascending if no sign specified)..
     */
    public List<String> orders;

    private int limit;

    /**
     * Known criteria (and a means to process them).
     */
    enum Criteria {
        IID {
            void process(InstanceFilter filter, String key, String op, String value) {
                filter.iids = parse(value);
            }
        },
        PID {
            void process(InstanceFilter filter, String key, String op, String value) {
                filter.pids = parse(value);
<<<<<<< HEAD
=======
                filter.arePidsNegative = "<>".equals(op);
>>>>>>> 90d71341
            }
        },
        NAME {
            void process(InstanceFilter filter, String key, String op, String value) {
                filter.nameFilter = value;
            }
        },
        NAMESPACE {
            void process(InstanceFilter filter, String key, String op, String value) {
                filter.namespaceFilter = value;
            }
        },
        STATUS {
            void process(InstanceFilter filter, String key, String op, String value) {
                filter.statusFilter = parse(value);
            }
        },
        STARTED {
            void process(InstanceFilter filter, String key, String op, String value) {
                if (filter.startedDateFilter == null)
                    filter.startedDateFilter = new ArrayList<String>();
                filter.startedDateFilter.add(op + value);
            }
        },
        LAST_ACTIVE {
            void process(InstanceFilter filter, String key, String op, String value) {
                if (filter.lastActiveDateFilter == null)
                    filter.lastActiveDateFilter = new ArrayList<String>();
                filter.lastActiveDateFilter.add(op + value);
            }
        },
        PROPERTY {
            void process(InstanceFilter filter, String key, String op, String value) {
                if (filter.propertyValuesFilter == null)
                    filter.propertyValuesFilter = new HashMap<String, String>(5);
                filter.propertyValuesFilter.put(key.substring(1, key.length()), value);
            }
        };

        abstract void process(InstanceFilter filter, String key, String op, String value);
    }

    enum OrderKeys {
        PID, NAME, NAMESPACE, VERSION, STATUS, STARTED, LAST_ACTIVE;
    }

    public enum StatusKeys {
        ACTIVE, SUSPENDED, ERROR, COMPLETED, TERMINATED, FAILED, FAULTED;
    }

    /**
     * Initializes properly the InstanceFilter attributes by pre-parsing the
     * filter and orderKeys strings and setting the limit. A limit inferior than
     * or equal to 0 is ignored.
     *
     * @param filter
     * @param orderKeys
     */
    public InstanceFilter(String filter, String orderKeys, int limit) {
        init(filter);

        // Some additional validation on status values
        if (statusFilter != null) {
            for (String status : statusFilter) {
                try {
                    StatusKeys.valueOf(status.toUpperCase());
                } catch (IllegalArgumentException e) {
                    throw new InvalidRequestException(
                            "The status you're using in your filter isn't valid, "
                                    + "only the active, suspended, error, completed, terminated and faulted status are "
                                    + "valid. " + e.toString());
                }
            }
        }
        // Some additional validation on date format value
        if (startedDateFilter != null) {
            for (String ddf : startedDateFilter) {
                try {
                    parseDateExpression(getDateWithoutOp(ddf));
                } catch (ParseException e) {
                    throw new InvalidRequestException(
                            "Couldn't parse one of the filter date, please make "
                                    + "sure it follows the ISO-8601 date or date/time standard (yyyyMMddhhmmss). "
                                    + e.toString());
                }
            }
        }
        if (lastActiveDateFilter != null) {
            for (String ddf : lastActiveDateFilter) {
                try {
                    parseDateExpression(getDateWithoutOp(ddf));
                } catch (ParseException e) {
                    throw new InvalidRequestException(
                            "Couldn't parse one of the filter date, please make "
                                    + "sure it follows the ISO-8601 date or date/time standard (yyyyMMddhhmmss). "
                                    + e.toString());
                }
            }
        }

        if (orderKeys != null && orderKeys.length() > 0) {
            orders = new ArrayList<String>(3);
            for (StringTokenizer orderKeysTok = new StringTokenizer(orderKeys, " "); orderKeysTok
                    .hasMoreTokens();) {
                String orderKey = orderKeysTok.nextToken();
                try {
                    String justKey = orderKey;
                    if (justKey.startsWith("-") || justKey.startsWith("+"))
                        justKey = orderKey.substring(1, justKey.length());
                    OrderKeys.valueOf(justKey.replaceAll("-", "_").toUpperCase());
                    orders.add(orderKey);
                } catch (IllegalArgumentException e) {
                    throw new InvalidRequestException(
                            "One of the ordering keys isn't valid, processes can only "
                                    + "be sorted by pid, name, namespace, version, status, started and last-active "
                                    + "date." + e.toString());

                }
            }
        }
        if(limit<0) {
            throw new IllegalArgumentException("Limit should be greater or equal to 0.");
        }
        this.limit = limit;
    }

    public InstanceFilter(String filter) {
        this(filter, null, Integer.MAX_VALUE);
    }

    private Date parseDateExpression(String date) throws ParseException {
        if( date.toLowerCase().startsWith("-")  && date.length() > 1 ) {
            return RelativeDateParser.parseRelativeDate(date.substring(1));
        } else {
            return ISO8601DateParser.parse(date);
        }
    }
    
    /**
     * Converts the status filter value as given by a filter ('active',
     * 'suspended', ...) to an instance state as defined in the ProcessState
     * class.
     *
     * @return one of the STATE_XX constant in ProcessState
     */
    public List<Short> convertFilterState() {
        List<Short> result = new ArrayList<Short>(5);
        short noState = 200;
        for (String status : statusFilter) {
            if (StatusKeys.ACTIVE.toString().equalsIgnoreCase(status)) {
                result.add(ProcessState.STATE_NEW);
                result.add(ProcessState.STATE_ACTIVE);
                result.add(ProcessState.STATE_READY);
            } else if (StatusKeys.SUSPENDED.toString().equalsIgnoreCase(status)) {
                result.add(ProcessState.STATE_SUSPENDED);
            } else if (StatusKeys.ERROR.toString().equalsIgnoreCase(status)) {
                result.add(noState); // Error instance state doesn't exist yet
            } else if (StatusKeys.COMPLETED.toString().equalsIgnoreCase(status)) {
                result.add(ProcessState.STATE_COMPLETED_OK);
            } else if (StatusKeys.TERMINATED.toString().equalsIgnoreCase(status)) {
                result.add(ProcessState.STATE_TERMINATED);
            } else if (StatusKeys.FAILED.toString().equalsIgnoreCase(status)) {
                result.add(ProcessState.STATE_COMPLETED_WITH_FAULT);
            } else {
                result.add(noState); // Non existent state
            }
        }
        return result;
    }

    public String getNameFilter() {
        return nameFilter;
    }

    public String getNamespaceFilter() {
        return namespaceFilter;
    }

    public List<String> getStatusFilter() {
        return statusFilter;
    }

    public List<String> getStartedDateFilter() {
        return startedDateFilter;
    }

    public List<String> getLastActiveDateFilter() {
        return lastActiveDateFilter;
    }

    public Map<String, String> getPropertyValuesFilter() {
        return propertyValuesFilter;
    }

    public List<String> getOrders() {
        return orders;
    }

    public List<String> getPidFilter() {
        return pids;
    }

<<<<<<< HEAD
=======
    public boolean arePidsNegative() {
        return arePidsNegative;
    }

>>>>>>> 90d71341
    public List<String> getIidFilter() {
        return iids;
    }

    public static void main(String[] args) {
        InstanceFilter instf = new InstanceFilter(
                "name = dtc* namespace=http://www.intalio.com* "
                        + "status=active|terminated started>=2005-11-29T15:15:19 started<2005-11-29T15:15:20 last-active < 2005-11-30 "
                        + "${http://ode.org/}order-id= 12 $shipping-id=aa45fz", "name started", 50);
        System.out.println(instf);
    }

    @Override
    protected Criteria parseKey(String keyVal) {
        if (keyVal.startsWith("$")) return Criteria.PROPERTY;
        else return Criteria.valueOf(keyVal);
    }

    @Override
    protected Criteria[] getFilterKeys() {
        return Criteria.values();
    }

    @Override
    protected void process(Criteria key, Restriction<String> rest) {
        key.process(this, rest.originalKey, rest.op, rest.value);
    }

    /**
     * @return the limit
     */
    public int getLimit() {
        return limit;
    }


    public String toString() {
        StringBuffer buf = new StringBuffer();
        buf.append("InstanceFilter {");
        buf.append("iids="+iids);
<<<<<<< HEAD
        buf.append(",pids="+pids);
=======
        if( !arePidsNegative ) {
            buf.append(",pids="+pids);
        } else {
            buf.append(",-pids="+pids);
        }
>>>>>>> 90d71341
        buf.append(",name="+nameFilter);
        buf.append(",namespace="+namespaceFilter);
        buf.append(",status="+statusFilter);
        buf.append(",startedDate="+startedDateFilter);
        buf.append(",lastActiveDate="+lastActiveDateFilter);
        buf.append(",propertyValues="+propertyValuesFilter);
        buf.append(",orders="+orders);
        buf.append(",limit="+limit);
        buf.append("}");
        return buf.toString();
    }
    
    private static List<String> parse(String pipeDelimited) {
        List<String> list = new ArrayList<String>();
        StringTokenizer tok = new StringTokenizer(pipeDelimited, "|");
        while (tok.hasMoreTokens()) {
            list.add(tok.nextToken());
        }
        return list;
    }        
}<|MERGE_RESOLUTION|>--- conflicted
+++ resolved
@@ -49,12 +49,9 @@
 
     /** If set, will filter on the process id (PID) and select all matching process definitions */
     private List<String> pids;
-<<<<<<< HEAD
-=======
 
     /** If set, the PID filter will work negatively */
     private boolean arePidsNegative;
->>>>>>> 90d71341
 
     /** If set, will filter on the process name (accepts ending with wildcard) */
     private String nameFilter;
@@ -113,10 +110,7 @@
         PID {
             void process(InstanceFilter filter, String key, String op, String value) {
                 filter.pids = parse(value);
-<<<<<<< HEAD
-=======
                 filter.arePidsNegative = "<>".equals(op);
->>>>>>> 90d71341
             }
         },
         NAME {
@@ -319,13 +313,10 @@
         return pids;
     }
 
-<<<<<<< HEAD
-=======
     public boolean arePidsNegative() {
         return arePidsNegative;
     }
 
->>>>>>> 90d71341
     public List<String> getIidFilter() {
         return iids;
     }
@@ -366,15 +357,11 @@
         StringBuffer buf = new StringBuffer();
         buf.append("InstanceFilter {");
         buf.append("iids="+iids);
-<<<<<<< HEAD
-        buf.append(",pids="+pids);
-=======
         if( !arePidsNegative ) {
             buf.append(",pids="+pids);
         } else {
             buf.append(",-pids="+pids);
         }
->>>>>>> 90d71341
         buf.append(",name="+nameFilter);
         buf.append(",namespace="+namespaceFilter);
         buf.append(",status="+statusFilter);
