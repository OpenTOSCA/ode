/*
 * Licensed to the Apache Software Foundation (ASF) under one
 * or more contributor license agreements.  See the NOTICE file
 * distributed with this work for additional information
 * regarding copyright ownership.  The ASF licenses this file
 * to you under the Apache License, Version 2.0 (the
 * "License"); you may not use this file except in compliance
 * with the License.  You may obtain a copy of the License at
 *
 *    http://www.apache.org/licenses/LICENSE-2.0
 *
 * Unless required by applicable law or agreed to in writing,
 * software distributed under the License is distributed on an
 * "AS IS" BASIS, WITHOUT WARRANTIES OR CONDITIONS OF ANY
 * KIND, either express or implied.  See the License for the
 * specific language governing permissions and limitations
 * under the License.
 */
package org.apache.ode.bpel.common;

import java.io.*;
import java.util.ArrayList;
import java.util.HashMap;
import java.util.List;

import org.apache.ode.utils.CollectionUtils;

/**
 * <p>
 * Message correlation key. Correlation keys are used to match up incoming
 * messages with a particular process <em>instance</em>. The basic procedure
 * is to generate and save a correlation key when a <code>receive</code> or
 * <code>pick</em> activity is activated, and then to match incoming messages
 * against all correlation keys so saved, finally associating the message with
 * the process instance that had the matching correlation key. In reality this
 * process is somewhat more complicated as pains must be taken to avoid race
 * conditions and to make the matching efficient.</p>
 *
 * <p>The correlation keys used in the above process consists of a collection
 * of name-value pairs, with the name corresponding to a property name (as
 * defined using the <code>&lt;property&gt;</code> element of the BPEL process
 * document) and with the value corresponding to the value of said property as
 * obtained from a message by means of a property alias (as defined using
 * the <code>&lt;propertyAlias;&gt</code> BPEL process document element).
 * </p>
 */
public class CorrelationKey implements Serializable {

    private static final long serialVersionUID = 1L;

<<<<<<< HEAD
    /** CorrelationSet identifier. */
    private int _csetId;
    /** Key values. */
    private final String _keyValues[];
    /** System-Wide Unique? */
    private boolean unique = false;
=======
    /** CorrelationSet name. */
    private String _csetName;
    /** Key values. */
    private String _keyValues[];
>>>>>>> 90d71341

    /**
     * Constructor.
     * 
     * @param csetName
     *            correlation set identifier
     * @param keyValues
     *            correlation key values
     */
    public CorrelationKey(String csetName, String[] keyValues) {
        _csetName = csetName;
        _keyValues = keyValues;
    }

    public CorrelationKey(String canonicalForm) {
<<<<<<< HEAD
        int firstTilde = -1;
        if (canonicalForm != null) {
            firstTilde = canonicalForm.indexOf('~') ;
            _csetId = Integer.parseInt(canonicalForm.substring(0, firstTilde == -1 ? canonicalForm.length() : firstTilde));
        }
=======
        int firstTilde = canonicalForm.indexOf('~');
        _csetName = canonicalForm.substring(0, firstTilde == -1 ? canonicalForm.length() : firstTilde);
>>>>>>> 90d71341

        if (firstTilde != -1) {
            List<String> keys = new ArrayList<String>();
            char chars[] = canonicalForm.toCharArray();
            StringBuffer work = new StringBuffer();
            for (int i = firstTilde + 1; i < chars.length; ++i) {
                boolean isLast = (i == chars.length - 1);
                if (chars[i] == '~' && !isLast && chars[i + 1] == '~') {
                    work.append(chars[i++]);
                } else if (chars[i] == '~') {
                    keys.add(work.toString());
                    work = new StringBuffer();
                } else {
                    work.append(chars[i]);
                }
            }
            keys.add(work.toString());
            _keyValues = new String[keys.size()];
            keys.toArray(_keyValues);
        } else {
            _keyValues = new String[0];
        }
    }

    /** Return the OCorrelation id for the correlation set */
    public String getCorrelationSetName() {
        return _csetName;
    }

    /** Return the values for the correlation set */
    public String[] getValues() {
        return _keyValues;
    }

    /**
     * Check if this key matches any member in a set of keys.
     * 
     * @param keys
     *            set of keys to match against
     * 
     * @return <code>true</code> if one of the keys in the set
     *         <code>equals(..)</code> this key, <code>false</code>
     *         otherwise
     */
    public boolean isMatch(CorrelationKey[] keys) {
        for (CorrelationKey key : keys)
            if (key.equals(this)) {
                return true;
            }

        return false;
    }

    /**
     * Is this correlation key system-wide unique?
     * 
     * @return <code>true</code> if the key is declared to be unique  
     *         otherwise <code>false</code>
     */
    public boolean isUnique() {
        return unique;
    }
    
    public void setUnique(boolean unique) {
        this.unique = unique;
    }
    
    /**
     * Equals comperator method.
     * 
     * @param o
     *            <code>CorrelationKey</code> object to compare with
     * 
     * @return <code>true</code> if the given object
     */
    public boolean equals(Object o) {
        if (!(o instanceof CorrelationKey)) {
            return false;
        }
        
        CorrelationKey okey = (CorrelationKey) o;

        if (okey == null || !okey._csetName.equals(_csetName) || okey._keyValues.length != _keyValues.length)
            return false;

        for (int i = 0; i < _keyValues.length; ++i)
            if (!_keyValues[i].equals(okey._keyValues[i]))
                return false;

        return true;
    }

    /**
     * Generate a hash code from the hash codes of the elements.
     * 
     * @see HashMap#hashCode
     * @see Object#hashCode
     */
    public int hashCode() {
        int hashCode = _csetName.hashCode();
        for (String _keyValue : _keyValues)
            hashCode ^= _keyValue.hashCode();
        return hashCode;
    }

    /**
     * @see Object#toString
     */
    public String toString() {
        StringBuffer buf = new StringBuffer("{CorrelationKey ");
        buf.append("setId=");
        buf.append(_csetName);
        buf.append(", values=");
        buf.append(CollectionUtils.makeCollection(ArrayList.class, _keyValues));
        buf.append('}');

        return buf.toString();
    }

    public String toCanonicalString() {
        StringBuffer buf = new StringBuffer();
        buf.append(_csetName);
        buf.append('~');
        for (int i = 0; i < getValues().length; ++i) {
            if (i != 0)
                buf.append('~');
            escapeTilde(buf, getValues()[i]);
        }
        return buf.toString();
    }

    static void escapeTilde(StringBuffer buf, String str) {
        if (str == null)
            return;
        char[] chars = str.toCharArray();
        for (char achar : chars) {
            if (achar == '~') {
                buf.append("~~");
            } else {
                buf.append(achar);
            }
        }
    }

}<|MERGE_RESOLUTION|>--- conflicted
+++ resolved
@@ -48,19 +48,10 @@
 
     private static final long serialVersionUID = 1L;
 
-<<<<<<< HEAD
-    /** CorrelationSet identifier. */
-    private int _csetId;
-    /** Key values. */
-    private final String _keyValues[];
-    /** System-Wide Unique? */
-    private boolean unique = false;
-=======
     /** CorrelationSet name. */
     private String _csetName;
     /** Key values. */
     private String _keyValues[];
->>>>>>> 90d71341
 
     /**
      * Constructor.
@@ -76,16 +67,8 @@
     }
 
     public CorrelationKey(String canonicalForm) {
-<<<<<<< HEAD
-        int firstTilde = -1;
-        if (canonicalForm != null) {
-            firstTilde = canonicalForm.indexOf('~') ;
-            _csetId = Integer.parseInt(canonicalForm.substring(0, firstTilde == -1 ? canonicalForm.length() : firstTilde));
-        }
-=======
         int firstTilde = canonicalForm.indexOf('~');
         _csetName = canonicalForm.substring(0, firstTilde == -1 ? canonicalForm.length() : firstTilde);
->>>>>>> 90d71341
 
         if (firstTilde != -1) {
             List<String> keys = new ArrayList<String>();
@@ -140,20 +123,6 @@
     }
 
     /**
-     * Is this correlation key system-wide unique?
-     * 
-     * @return <code>true</code> if the key is declared to be unique  
-     *         otherwise <code>false</code>
-     */
-    public boolean isUnique() {
-        return unique;
-    }
-    
-    public void setUnique(boolean unique) {
-        this.unique = unique;
-    }
-    
-    /**
      * Equals comperator method.
      * 
      * @param o
