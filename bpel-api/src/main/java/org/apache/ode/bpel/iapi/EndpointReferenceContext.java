/*
 * Licensed to the Apache Software Foundation (ASF) under one
 * or more contributor license agreements.  See the NOTICE file
 * distributed with this work for additional information
 * regarding copyright ownership.  The ASF licenses this file
 * to you under the Apache License, Version 2.0 (the
 * "License"); you may not use this file except in compliance
 * with the License.  You may obtain a copy of the License at
 *
 *    http://www.apache.org/licenses/LICENSE-2.0
 *
 * Unless required by applicable law or agreed to in writing,
 * software distributed under the License is distributed on an
 * "AS IS" BASIS, WITHOUT WARRANTIES OR CONDITIONS OF ANY
 * KIND, either express or implied.  See the License for the
 * specific language governing permissions and limitations
 * under the License.
 */

package org.apache.ode.bpel.iapi;

import javax.xml.namespace.QName;

import org.w3c.dom.Element;

import java.util.Map;

/**
 * Endpoint reference context: facililates the creation of
 * {@link EndpointReference} objects.
 */
public interface EndpointReferenceContext {

    /**
     * Resolve an end-point reference from its XML representation. The
     * nature of the representation is determined by the integration
     * layer. The BPEL engine uses this method to reconstruct
     * {@link EndpointReference}  objects that have been persisted in the
     * database via {@link EndpointReference#toXML(javax.xml.transform.Result)}
     * method.
     *
     * @param XML representation of the EPR
     * @return reconsistituted {@link EndpointReference}
     */
    EndpointReference resolveEndpointReference(Element epr);


    /**
     * Converts an endpoint reference from its XML representation to another
     * type of endpoint reference.
     *
     * @param targetType
     * @param sourceEndpoint
     * @return converted EndpointReference, being of targetType
     */
    EndpointReference convertEndpoint(QName targetType, Element sourceEndpoint);

    /**
<<<<<<< HEAD
     * Convert an endpoint reference into a set of key/value pairs that may be necessary to look up config information.
     * This implies a contract between the implementation and the caller.
     * <p/>For instance a WSDL endpoint reference may be converted into {service => foo, port => bar}. 
     * @param epr
     * @return a map containing the relevant information for config lookup
=======
     * 
     * @param epr
     * @return
>>>>>>> 90d71341
     */
    Map getConfigLookup(EndpointReference epr);
}<|MERGE_RESOLUTION|>--- conflicted
+++ resolved
@@ -56,17 +56,9 @@
     EndpointReference convertEndpoint(QName targetType, Element sourceEndpoint);
 
     /**
-<<<<<<< HEAD
-     * Convert an endpoint reference into a set of key/value pairs that may be necessary to look up config information.
-     * This implies a contract between the implementation and the caller.
-     * <p/>For instance a WSDL endpoint reference may be converted into {service => foo, port => bar}. 
-     * @param epr
-     * @return a map containing the relevant information for config lookup
-=======
      * 
      * @param epr
      * @return
->>>>>>> 90d71341
      */
     Map getConfigLookup(EndpointReference epr);
 }