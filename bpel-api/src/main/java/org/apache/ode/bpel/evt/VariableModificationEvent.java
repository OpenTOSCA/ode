/*
 * Licensed to the Apache Software Foundation (ASF) under one
 * or more contributor license agreements.  See the NOTICE file
 * distributed with this work for additional information
 * regarding copyright ownership.  The ASF licenses this file
 * to you under the Apache License, Version 2.0 (the
 * "License"); you may not use this file except in compliance
 * with the License.  You may obtain a copy of the License at
 *
 *    http://www.apache.org/licenses/LICENSE-2.0
 *
 * Unless required by applicable law or agreed to in writing,
 * software distributed under the License is distributed on an
 * "AS IS" BASIS, WITHOUT WARRANTIES OR CONDITIONS OF ANY
 * KIND, either express or implied.  See the License for the
 * specific language governing permissions and limitations
 * under the License.
 */
package org.apache.ode.bpel.evt;

<<<<<<< HEAD
=======
import org.w3c.dom.Element;
>>>>>>> 90d71341
import org.w3c.dom.Node;

public class VariableModificationEvent extends VariableEvent {
    private static final long serialVersionUID = 1L;

<<<<<<< HEAD
    private Node newValue;
=======
    private transient Node newValue;
>>>>>>> 90d71341

    public VariableModificationEvent() {
        super();
    }

    public VariableModificationEvent(String varName) {
        super(varName);
    }

    public Node getNewValue() {
        return newValue;
    }

    public void setNewValue(Node newValue) {
        this.newValue = newValue;
    }
}<|MERGE_RESOLUTION|>--- conflicted
+++ resolved
@@ -18,20 +18,13 @@
  */
 package org.apache.ode.bpel.evt;
 
-<<<<<<< HEAD
-=======
 import org.w3c.dom.Element;
->>>>>>> 90d71341
 import org.w3c.dom.Node;
 
 public class VariableModificationEvent extends VariableEvent {
     private static final long serialVersionUID = 1L;
 
-<<<<<<< HEAD
-    private Node newValue;
-=======
     private transient Node newValue;
->>>>>>> 90d71341
 
     public VariableModificationEvent() {
         super();
