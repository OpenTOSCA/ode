--- conflicted
+++ resolved
@@ -26,10 +26,6 @@
 
 import org.apache.ode.bpel.iapi.ContextException;
 import org.apache.ode.bpel.iapi.MessageExchange;
-<<<<<<< HEAD
-import org.apache.ode.bpel.iapi.MessageExchange.AckType;
-=======
->>>>>>> 90d71341
 import org.junit.Test;
 
 public class BasicActivities20Test extends BPELTestAbstract {
@@ -68,9 +64,9 @@
             null);
         inv.minimumWaitMs=5*1000L;
         inv.maximumWaitMs=7*1000L;
-        inv.expectedFinalStatus = AckType.RESPONSE;
-
-
+        inv.expectedStatus = MessageExchange.Status.ASYNC;
+        inv.expectedFinalStatus = MessageExchange.Status.RESPONSE;
+        
         go();
     }
     
@@ -86,8 +82,8 @@
             null);
         inv.minimumWaitMs=4*1000L;
         inv.maximumWaitMs=7*1000L;
-        inv.expectedFinalStatus = AckType.RESPONSE;
-        
+        inv.expectedStatus = MessageExchange.Status.ASYNC;
+        inv.expectedFinalStatus = MessageExchange.Status.RESPONSE;
         
         go();
     }
@@ -103,12 +99,8 @@
             "<message><TestPart/><Time>"+isountil+"</Time></message>",
             null);
         inv.maximumWaitMs=2*1000L;
-<<<<<<< HEAD
-        inv.expectedFinalStatus = MessageExchange.AckType.RESPONSE;
-=======
         inv.expectedStatus = MessageExchange.Status.ASYNC;
         inv.expectedFinalStatus = MessageExchange.Status.RESPONSE;
->>>>>>> 90d71341
 
         go();
     }
@@ -123,8 +115,8 @@
             "<message><body><start xmlns=\"http://ode.apache.org/example\">start</start></body></message>",
             null);
         inv.maximumWaitMs=20*1000L;
-        inv.expectedFinalStatus = AckType.RESPONSE;
-
+        inv.expectedStatus = MessageExchange.Status.ASYNC;
+        inv.expectedFinalStatus = MessageExchange.Status.RESPONSE;
 
         go();
     }
