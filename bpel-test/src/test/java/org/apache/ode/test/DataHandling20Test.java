--- conflicted
+++ resolved
@@ -18,56 +18,6 @@
  */
 package org.apache.ode.test;
 
-<<<<<<< HEAD
-import org.junit.Ignore;
-import org.junit.Test;
-
-public class DataHandling20Test extends BPELTestAbstract {
-
-    @Test public void testComposeUrl() throws Throwable {
-        go("/bpel/2.0/TestComposeUrl");
-    }
-    @Test public void testCombineUrl() throws Throwable {
-        go("/bpel/2.0/TestCombineUrl");
-    }
-    @Test public void testExpandTemplate() throws Throwable {
-        go("/bpel/2.0/TestExpandTemplate");
-    }
-    @Test public void testXPathNamespace1() throws Throwable {
-        go("/bpel/2.0/TestXPathNamespace1");
-    }
-    @Test public void testXPathNamespace2() throws Throwable {
-        go("/bpel/2.0/TestXPathNamespace2");
-    }
-    @Test public void testSubTreeAssign() throws Throwable {
-        go("/bpel/2.0/TestSubTreeAssign");
-    }
-    @Test public void testAssignActivity1() throws Throwable {
-        go("/bpel/2.0/TestAssignActivity1");
-    }
-    @Test public void testAssignActivity2() throws Throwable {
-        go("/bpel/2.0/TestAssignActivity2");
-    }
-    @Test public void testAssignActivity3() throws Throwable {
-        go("/bpel/2.0/TestAssignActivity3");
-    }
-    @Test public void testAssignComplex() throws Throwable {
-        go("/bpel/2.0/TestAssignComplex");
-    }
-    @Test public void testSimpleTypeParts() throws Throwable {
-        go("/bpel/2.0/TestSimpleTypeParts");
-    }
-    @Test public void testSimpleVariableType() throws Throwable {
-        go("/bpel/2.0/TestSimpleVariableType");
-    }
-    @Test public void testXslTransform() throws Throwable {
-        go("/bpel/2.0/TestXslTransform");
-    }
-    @Test public void testSplit() throws Throwable {
-        go("/bpel/2.0/TestSplit");
-    }
-    @Test public void testCounter() throws Throwable {
-=======
 import org.junit.Test;
 
 public class DataHandling20Test extends BPELTestAbstract {
@@ -143,45 +93,18 @@
 
     @Test
     public void testCounter() throws Throwable {
->>>>>>> 90d71341
         go("/bpel/2.0/TestCounter");
     }
 
     @Test
-<<<<<<< HEAD
-    public void testAssignDate() throws Throwable {
-        go("/bpel/2.0/TestAssignDate");
-    }
-    
-    @Test
-    public void testAssignDate2() throws Throwable {
-        go("/bpel/2.0/TestAssignDate2");
-    }
-=======
     public void testDate() throws Throwable {
         go("/bpel/2.0/TestAssignDate");
     }
->>>>>>> 90d71341
 
     @Test
     public void testMsgDate() throws Throwable {
         go("/bpel/2.0/TestMsgDate");
     }
-<<<<<<< HEAD
-    @Test public void testDuration() throws Throwable {
-        go("/bpel/2.0/TestDuration");
-    }
-    @Test public void testAssignMissingData() throws Throwable {
-        go("/bpel/2.0/TestAssignMissingData");
-    }
-    @Test public void testXQueryExpression() throws Throwable {
-        go("/bpel/2.0/TestXQueryExpression");
-    }
-    //madars.vitolins _at gmail.com  2009.04.11
-    //Inline variable initialization test
-    @Test public void testInlineVarInit() throws Throwable {
-        go("/bpel/2.0/TestInlineVarInit");
-=======
 
     @Test
     public void testDuration() throws Throwable {
@@ -201,6 +124,5 @@
     @Test
     public void testInsertMissingData() throws Throwable {
         go("/bpel/2.0/TestInsertMissingData");
->>>>>>> 90d71341
     }
 }