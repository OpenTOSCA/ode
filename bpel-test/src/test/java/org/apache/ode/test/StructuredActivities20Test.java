--- conflicted
+++ resolved
@@ -18,42 +18,17 @@
  */
 package org.apache.ode.test;
 
-import org.junit.Ignore;
 import org.junit.Test;
 
 public class StructuredActivities20Test extends BPELTestAbstract {
-	@Ignore
 	@Test public void testFlowActivity1() throws Throwable {
         // Test Flow with XPath20
         go("/bpel/2.0/TestFlowActivity1");
     }
-	@Ignore
 	@Test public void testFlowActivity2() throws Throwable {
         // Test Flow with XPath10
         go("/bpel/2.0/TestFlowActivity2");
     }
-<<<<<<< HEAD
- 	@Test public void testFlowLinks() throws Throwable {
-         // Test Flow with XPath10
-         go("/bpel/2.0/TestFlowLinks");
-     }
-    @Test public void testIsolatedScopes1() throws Throwable {
-        // Test Flow with XPath10
-        go("/bpel/2.0/TestIsolatedScopes1");
-    }
-	@Ignore
-    @Test public void testForEach() throws Throwable {
-        go("/bpel/2.0/TestForEach");
-    }
-    @Test public void testPickOneWay() throws Throwable {
-        // Test Flow with XPath10
-        go("/bpel/2.0/TestPickOneWay");
-    }
-    @Override
-    protected int getMaximumWaitInMillis() {
-    	return 120 * 1000;
-    }
-=======
 	@Test public void testFlowLinks() throws Throwable {
         // Test Flow with XPath10
         go("/bpel/2.0/TestFlowLinks");
@@ -66,5 +41,4 @@
         // Test Flow with XPath10
         go("/bpel/2.0/TestPickOneWay");
     }
->>>>>>> 90d71341
 }