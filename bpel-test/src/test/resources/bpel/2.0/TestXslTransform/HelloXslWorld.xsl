--- conflicted
+++ resolved
@@ -21,9 +21,6 @@
   <xsl:output method="xml"/>
   <xsl:param name="middle"/>
 
-<<<<<<< HEAD
-  <xsl:template match="/">
-=======
  <xsl:template match="node()|@*">
    <xsl:copy>
        <xsl:apply-templates select="@*"/>
@@ -32,7 +29,6 @@
  </xsl:template>
 
  <xsl:template match="TestPart">
->>>>>>> 90d71341
     <!-- The root element is the one that will be used as a base for the assignment rvalue -->
     <xsl:element name="root">
       <xsl:element name="hello">
