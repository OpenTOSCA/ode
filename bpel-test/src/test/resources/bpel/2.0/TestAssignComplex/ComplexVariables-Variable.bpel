<?xml version="1.0" encoding="utf-8"?><!--
  ~ Licensed to the Apache Software Foundation (ASF) under one
  ~ or more contributor license agreements.  See the NOTICE file
  ~ distributed with this work for additional information
  ~ regarding copyright ownership.  The ASF licenses this file
  ~ to you under the Apache License, Version 2.0 (the
  ~ "License"); you may not use this file except in compliance
  ~ with the License.  You may obtain a copy of the License at
  ~
  ~    http://www.apache.org/licenses/LICENSE-2.0
  ~
  ~ Unless required by applicable law or agreed to in writing,
  ~ software distributed under the License is distributed on an
  ~ "AS IS" BASIS, WITHOUT WARRANTIES OR CONDITIONS OF ANY
  ~ KIND, either express or implied.  See the License for the
  ~ specific language governing permissions and limitations
  ~ under the License.
  -->

<<<<<<< HEAD
<bpel:process xmlns:bpel="http://schemas.xmlsoap.org/ws/2004/03/business-process/" xmlns:pnlk="http://schemas.xmlsoap.org/ws/2004/03/partner-link/" xmlns:xs="http://www.w3.org/2001/XMLSchema" xmlns:wsdl="http://schemas.xmlsoap.org/wsdl/" xmlns:Client="http://example.com/ComplexVariables/Client" xmlns:this="http://example.com/ComplexVariables/Variable" xmlns:diag="http://example.com/ComplexVariables" xmlns:tns="http://www.example.org/Assignment" xmlns:bpmn="http://www.intalio.com/bpms" queryLanguage="urn:oasis:names:tc:wsbpel:2.0:sublang:xpath2.0" expressionLanguage="urn:oasis:names:tc:wsbpel:2.0:sublang:xpath2.0" bpmn:label="Variable" bpmn:id="_UkazoOjtEdujRdw0-l3_qw" name="Variable" targetNamespace="http://example.com/ComplexVariables/Variable">
  <bpel:import namespace="http://example.com/ComplexVariables" location="ComplexVariables.wsdl" importType="http://schemas.xmlsoap.org/wsdl/"/>
  <bpel:import namespace="http://example.com/ComplexVariables/Variable" location="ComplexVariables-Variable.wsdl" importType="http://schemas.xmlsoap.org/wsdl/"/>
  <bpel:import namespace="http://www.example.org/Assignment" location="Assignment.xsd" importType="http://www.w3.org/2001/XMLSchema"></bpel:import>
  <bpel:partnerLinks>
    <bpel:partnerLink name="clientAndVariablePlkVar" partnerLinkType="diag:ClientAndVariablePlk" myRole="Variable_for_Client"/>
  </bpel:partnerLinks>
  <bpel:variables>
    <bpel:variable name="thisReceiveRequestMsg" messageType="this:receiveRequest"/>
    <bpel:variable name="thisReceiveResponseMsg" messageType="this:receiveResponse"/>
    <bpel:variable name="complex" type="tns:AssignTask"/>
  </bpel:variables>
  <bpel:sequence>
    <bpel:receive partnerLink="clientAndVariablePlkVar" portType="this:ForClient" operation="receive" variable="thisReceiveRequestMsg" createInstance="yes" bpmn:label="receive" bpmn:id="_VkMOkOjtEdujRdw0-l3_qw"></bpel:receive>
    <bpel:assign name="init-variables-Variable">
      <bpel:copy>
        <bpel:from>
          <bpel:literal><this:receiveResponse/>
          </bpel:literal>
        </bpel:from>
        <bpel:to>$thisReceiveResponseMsg.body</bpel:to>
      </bpel:copy>
    </bpel:assign>
    <bpel:assign bpmn:label="assignComplex" bpmn:id="_o1W14OjwEdujRdw0-l3_qw">
      <bpel:copy>
        <bpel:from>$thisReceiveRequestMsg.body</bpel:from>
        <bpel:to>$complex</bpel:to>
      </bpel:copy>
    </bpel:assign>
    <bpel:assign bpmn:label="result" bpmn:id="_NSMGsOjuEdujRdw0-l3_qw">
      <bpel:copy>
        <bpel:from>$complex</bpel:from>
        <bpel:to>$thisReceiveResponseMsg.body</bpel:to>
      </bpel:copy>
    </bpel:assign>
    <bpel:reply partnerLink="clientAndVariablePlkVar" portType="this:ForClient" operation="receive" variable="thisReceiveResponseMsg" bpmn:label="result" bpmn:id="_NSMGsOjuEdujRdw0-l3_qw"></bpel:reply>
  </bpel:sequence>
=======
<bpel:process xmlns:bpel="http://schemas.xmlsoap.org/ws/2004/03/business-process/"
              xmlns:pnlk="http://schemas.xmlsoap.org/ws/2004/03/partner-link/"
              xmlns:xs="http://www.w3.org/2001/XMLSchema"
              xmlns:wsdl="http://schemas.xmlsoap.org/wsdl/"
              xmlns:Client="http://example.com/ComplexVariables/Client"
              xmlns:this="http://example.com/ComplexVariables/Variable"
              xmlns:diag="http://example.com/ComplexVariables"
              xmlns:tns="http://www.example.org/Assignment"
              xmlns:bpmn="http://www.intalio.com/bpms"
              queryLanguage="urn:oasis:names:tc:wsbpel:2.0:sublang:xpath2.0"
              expressionLanguage="urn:oasis:names:tc:wsbpel:2.0:sublang:xpath2.0"
              name="Variable" targetNamespace="http://example.com/ComplexVariables/Variable">

    <bpel:import namespace="http://example.com/ComplexVariables" location="ComplexVariables.wsdl" importType="http://schemas.xmlsoap.org/wsdl/"/>
    <bpel:import namespace="http://example.com/ComplexVariables/Variable" location="ComplexVariables-Variable.wsdl" importType="http://schemas.xmlsoap.org/wsdl/"/>
    <bpel:import namespace="http://www.example.org/Assignment" location="Assignment.xsd" importType="http://www.w3.org/2001/XMLSchema"></bpel:import>
    <bpel:partnerLinks>
        <bpel:partnerLink name="clientAndVariablePlkVar" partnerLinkType="diag:ClientAndVariablePlk" myRole="Variable_for_Client"/>
    </bpel:partnerLinks>
    <bpel:variables>
        <bpel:variable name="thisReceiveRequestMsg" messageType="this:receiveRequest"/>
        <bpel:variable name="thisReceiveResponseMsg" messageType="this:receiveResponse"/>
        <bpel:variable name="complex" type="tns:AssignTask"/>
        <bpel:variable name="name" type="xs:string"/>
    </bpel:variables>
    <bpel:sequence>
        <bpel:receive partnerLink="clientAndVariablePlkVar" portType="this:ForClient" operation="receive" variable="thisReceiveRequestMsg" createInstance="yes" bpmn:label="receive" bpmn:id="_VkMOkOjtEdujRdw0-l3_qw"></bpel:receive>
        <bpel:assign name="init-variables-Variable">
            <bpel:copy>
                <bpel:from>
                    <bpel:literal><this:receiveResponse/>
                    </bpel:literal>
                </bpel:from>
                <bpel:to>$thisReceiveResponseMsg.body</bpel:to>
            </bpel:copy>
        </bpel:assign>
        <bpel:assign bpmn:label="assignComplex" bpmn:id="_o1W14OjwEdujRdw0-l3_qw">
            <bpel:copy>
                <bpel:from>$thisReceiveRequestMsg.body</bpel:from>
                <bpel:to>$complex</bpel:to>
            </bpel:copy>
        </bpel:assign>

        <bpel:assign>
            <!-- Shooting for an eventual selection failure -->
            <bpel:copy>
                <bpel:from>$thisReceiveRequestMsg.body/this:Name</bpel:from>
                <bpel:to>$name</bpel:to>
            </bpel:copy>
            <bpel:copy>
                <bpel:from variable="thisReceiveRequestMsg" part ="body">
                    <bpel:query>this:Name</bpel:query>
                </bpel:from>
                <bpel:to>$name</bpel:to>
            </bpel:copy>
        </bpel:assign>

        <bpel:assign bpmn:label="result" bpmn:id="_NSMGsOjuEdujRdw0-l3_qw">
            <bpel:copy>
                <bpel:from>$complex</bpel:from>
                <bpel:to>$thisReceiveResponseMsg.body</bpel:to>
            </bpel:copy>
        </bpel:assign>
        <bpel:reply partnerLink="clientAndVariablePlkVar" portType="this:ForClient" operation="receive" variable="thisReceiveResponseMsg" bpmn:label="result" bpmn:id="_NSMGsOjuEdujRdw0-l3_qw"></bpel:reply>
    </bpel:sequence>
>>>>>>> 90d71341
</bpel:process><|MERGE_RESOLUTION|>--- conflicted
+++ resolved
@@ -17,45 +17,6 @@
   ~ under the License.
   -->
 
-<<<<<<< HEAD
-<bpel:process xmlns:bpel="http://schemas.xmlsoap.org/ws/2004/03/business-process/" xmlns:pnlk="http://schemas.xmlsoap.org/ws/2004/03/partner-link/" xmlns:xs="http://www.w3.org/2001/XMLSchema" xmlns:wsdl="http://schemas.xmlsoap.org/wsdl/" xmlns:Client="http://example.com/ComplexVariables/Client" xmlns:this="http://example.com/ComplexVariables/Variable" xmlns:diag="http://example.com/ComplexVariables" xmlns:tns="http://www.example.org/Assignment" xmlns:bpmn="http://www.intalio.com/bpms" queryLanguage="urn:oasis:names:tc:wsbpel:2.0:sublang:xpath2.0" expressionLanguage="urn:oasis:names:tc:wsbpel:2.0:sublang:xpath2.0" bpmn:label="Variable" bpmn:id="_UkazoOjtEdujRdw0-l3_qw" name="Variable" targetNamespace="http://example.com/ComplexVariables/Variable">
-  <bpel:import namespace="http://example.com/ComplexVariables" location="ComplexVariables.wsdl" importType="http://schemas.xmlsoap.org/wsdl/"/>
-  <bpel:import namespace="http://example.com/ComplexVariables/Variable" location="ComplexVariables-Variable.wsdl" importType="http://schemas.xmlsoap.org/wsdl/"/>
-  <bpel:import namespace="http://www.example.org/Assignment" location="Assignment.xsd" importType="http://www.w3.org/2001/XMLSchema"></bpel:import>
-  <bpel:partnerLinks>
-    <bpel:partnerLink name="clientAndVariablePlkVar" partnerLinkType="diag:ClientAndVariablePlk" myRole="Variable_for_Client"/>
-  </bpel:partnerLinks>
-  <bpel:variables>
-    <bpel:variable name="thisReceiveRequestMsg" messageType="this:receiveRequest"/>
-    <bpel:variable name="thisReceiveResponseMsg" messageType="this:receiveResponse"/>
-    <bpel:variable name="complex" type="tns:AssignTask"/>
-  </bpel:variables>
-  <bpel:sequence>
-    <bpel:receive partnerLink="clientAndVariablePlkVar" portType="this:ForClient" operation="receive" variable="thisReceiveRequestMsg" createInstance="yes" bpmn:label="receive" bpmn:id="_VkMOkOjtEdujRdw0-l3_qw"></bpel:receive>
-    <bpel:assign name="init-variables-Variable">
-      <bpel:copy>
-        <bpel:from>
-          <bpel:literal><this:receiveResponse/>
-          </bpel:literal>
-        </bpel:from>
-        <bpel:to>$thisReceiveResponseMsg.body</bpel:to>
-      </bpel:copy>
-    </bpel:assign>
-    <bpel:assign bpmn:label="assignComplex" bpmn:id="_o1W14OjwEdujRdw0-l3_qw">
-      <bpel:copy>
-        <bpel:from>$thisReceiveRequestMsg.body</bpel:from>
-        <bpel:to>$complex</bpel:to>
-      </bpel:copy>
-    </bpel:assign>
-    <bpel:assign bpmn:label="result" bpmn:id="_NSMGsOjuEdujRdw0-l3_qw">
-      <bpel:copy>
-        <bpel:from>$complex</bpel:from>
-        <bpel:to>$thisReceiveResponseMsg.body</bpel:to>
-      </bpel:copy>
-    </bpel:assign>
-    <bpel:reply partnerLink="clientAndVariablePlkVar" portType="this:ForClient" operation="receive" variable="thisReceiveResponseMsg" bpmn:label="result" bpmn:id="_NSMGsOjuEdujRdw0-l3_qw"></bpel:reply>
-  </bpel:sequence>
-=======
 <bpel:process xmlns:bpel="http://schemas.xmlsoap.org/ws/2004/03/business-process/"
               xmlns:pnlk="http://schemas.xmlsoap.org/ws/2004/03/partner-link/"
               xmlns:xs="http://www.w3.org/2001/XMLSchema"
@@ -121,5 +82,4 @@
         </bpel:assign>
         <bpel:reply partnerLink="clientAndVariablePlkVar" portType="this:ForClient" operation="receive" variable="thisReceiveResponseMsg" bpmn:label="result" bpmn:id="_NSMGsOjuEdujRdw0-l3_qw"></bpel:reply>
     </bpel:sequence>
->>>>>>> 90d71341
 </bpel:process>