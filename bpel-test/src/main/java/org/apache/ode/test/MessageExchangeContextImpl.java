--- conflicted
+++ resolved
@@ -17,17 +17,6 @@
  * under the License.
  */
 
-<<<<<<< HEAD
-package org.apache.ode.test;
-
-import java.io.IOException;
-import java.util.Collections;
-import java.util.Set;
-
-import javax.xml.namespace.QName;
-
-import org.apache.ode.bpel.iapi.*;
-=======
 /*
  * Licensed to the Apache Software Foundation (ASF) under one
  * or more contributor license agreements.  See the NOTICE file
@@ -60,7 +49,6 @@
 import org.apache.ode.bpel.iapi.MyRoleMessageExchange;
 import org.apache.ode.bpel.iapi.PartnerRoleMessageExchange;
 import org.apache.ode.bpel.iapi.MessageExchange.Status;
->>>>>>> 90d71341
 import org.apache.ode.utils.DOMUtils;
 import org.w3c.dom.Element;
 import org.xml.sax.SAXException;
@@ -80,16 +68,10 @@
 	// Probe Service is a simple concatination service
 	private static final QName probePT = new QName(PROBE_NS,"probeMessagePT");
 	private static final QName faultPT = new QName(FAULT_NS,"faultMessagePT");
-<<<<<<< HEAD
-
-	
-	public void invokePartnerUnreliable(PartnerRoleMessageExchange mex)
-=======
 	
 	private Message currentResponse;
 	
 	public void invokePartner(PartnerRoleMessageExchange mex)
->>>>>>> 90d71341
 			throws ContextException {
 		QName calledPT = mex.getPortType().getQName();
 		
@@ -103,11 +85,6 @@
 
 	}
 
-<<<<<<< HEAD
-	public void onMyRoleMessageExchangeStateChanged(MyRoleMessageExchange myRoleMex)
-			throws BpelEngineException {
-
-=======
 	public void onAsyncReply(MyRoleMessageExchange myRoleMex)
 			throws BpelEngineException {
 		Status mStat = myRoleMex.getStatus();
@@ -115,7 +92,6 @@
 			currentResponse = myRoleMex.getResponse();
 		}
 		myRoleMex.complete();
->>>>>>> 90d71341
 	}
 	
 	private void invokeProbeService(PartnerRoleMessageExchange prmx) {
@@ -126,16 +102,10 @@
 		if ( elm1 != null && elm2 != null ) {
 			String cat = elm2.getTextContent()+" -> "+elm1.getTextContent();
 			elm2.setTextContent(cat);
-<<<<<<< HEAD
-            final Message response = prmx.createMessage(prmx.getOperation().getOutput().getMessage().getQName());
-            response.setMessage(msg.getMessage());
-            response.setPart("probeData", elm2);
-=======
 			msg.setPart("probeData", elm2);
             final Message response = prmx.createMessage(prmx.getOperation().getOutput().getMessage().getQName());
 
             response.setMessage(msg.getMessage());
->>>>>>> 90d71341
 			prmx.reply(response);
 		}
 	}
@@ -188,30 +158,6 @@
 		}
 
 	}
-<<<<<<< HEAD
-
-
-    public void cancel(PartnerRoleMessageExchange mex) throws ContextException {
-        // TODO Auto-generated method stub
-        
-    }
-
-    public Set<InvocationStyle> getSupportedInvocationStyle(PartnerRoleChannel prc, EndpointReference partnerEpr) {
-        return Collections.singleton(InvocationStyle.UNRELIABLE);
-    }
-
-    public void invokePartnerReliable(PartnerRoleMessageExchange mex) throws ContextException {
-        // TODO Auto-generated method stub
-    }
-
-    public void invokePartnerTransacted(PartnerRoleMessageExchange mex) throws ContextException {
-        // TODO Auto-generated method stub
-    }
-
-    public void invokeRestful(RESTOutMessageExchange mex) throws ContextException {
-        throw new UnsupportedOperationException("No support for RESTful invocations");
-    }
-=======
 	
 	public Message getCurrentResponse() {
 		return currentResponse;
@@ -220,6 +166,5 @@
 	public void clearCurrentResponse() {
 		currentResponse = null;
 	}
->>>>>>> 90d71341
 
 }