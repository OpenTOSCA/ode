/*
 * Licensed to the Apache Software Foundation (ASF) under one
 * or more contributor license agreements.  See the NOTICE file
 * distributed with this work for additional information
 * regarding copyright ownership.  The ASF licenses this file
 * to you under the Apache License, Version 2.0 (the
 * "License"); you may not use this file except in compliance
 * with the License.  You may obtain a copy of the License at
 *
 *    http://www.apache.org/licenses/LICENSE-2.0
 *
 * Unless required by applicable law or agreed to in writing,
 * software distributed under the License is distributed on an
 * "AS IS" BASIS, WITHOUT WARRANTIES OR CONDITIONS OF ANY
 * KIND, either express or implied.  See the License for the
 * specific language governing permissions and limitations
 * under the License.
 */
package org.apache.ode.test;

import java.io.File;
import java.io.FileInputStream;
import java.io.InputStream;
import java.net.URISyntaxException;
import java.net.URL;
<<<<<<< HEAD
import java.util.*;
import java.util.concurrent.CopyOnWriteArrayList;
import java.util.concurrent.Future;
=======
import java.util.ArrayList;
import java.util.Collection;
import java.util.List;
import java.util.Properties;
import java.util.concurrent.CopyOnWriteArrayList;
import java.util.concurrent.Future;
import java.util.concurrent.TimeUnit;
>>>>>>> 90d71341
import java.util.regex.Matcher;
import java.util.regex.Pattern;

import javax.persistence.EntityManager;
import javax.persistence.EntityManagerFactory;
<<<<<<< HEAD
import javax.xml.namespace.QName;

import org.apache.commons.lang.exception.ExceptionUtils;
import org.apache.ode.bpel.engine.BpelServerImpl;
import org.apache.ode.bpel.evtproc.DebugBpelEventListener;
import org.apache.ode.bpel.iapi.*;
import org.apache.ode.bpel.iapi.MessageExchange.AckType;
import org.apache.ode.bpel.iapi.MessageExchange.Status;
import org.apache.ode.bpel.iapi.MyRoleMessageExchange.CorrelationStatus;
import org.apache.ode.bpel.memdao.BpelDAOConnectionFactoryImpl;
import org.apache.ode.bpel.rtrep.common.extension.AbstractExtensionBundle;
import org.apache.ode.dao.bpel.BpelDAOConnectionFactory;
import org.apache.ode.dao.store.ConfStoreDAOConnectionFactory;
import org.apache.ode.il.MockScheduler;
import org.apache.ode.il.config.OdeConfigProperties;
import org.apache.ode.il.dbutil.Database;
=======
import javax.persistence.Persistence;
import javax.xml.namespace.QName;

import org.apache.ode.bpel.common.evt.DebugBpelEventListener;
import org.apache.ode.bpel.dao.BpelDAOConnectionFactory;
import org.apache.ode.bpel.engine.BpelServerImpl;
import org.apache.ode.bpel.iapi.Message;
import org.apache.ode.bpel.iapi.MessageExchange;
import org.apache.ode.bpel.iapi.MyRoleMessageExchange;
import org.apache.ode.bpel.iapi.ProcessStore;
import org.apache.ode.bpel.iapi.ProcessStoreEvent;
import org.apache.ode.bpel.iapi.ProcessStoreListener;
import org.apache.ode.bpel.iapi.MessageExchange.Status;
import org.apache.ode.bpel.iapi.MyRoleMessageExchange.CorrelationStatus;
import org.apache.ode.bpel.memdao.BpelDAOConnectionFactoryImpl;
import org.apache.ode.il.MockScheduler;
import org.apache.ode.il.config.OdeConfigProperties;
>>>>>>> 90d71341
import org.apache.ode.store.ProcessConfImpl;
import org.apache.ode.store.ProcessStoreImpl;
import org.apache.ode.utils.DOMUtils;
import org.apache.ode.utils.GUID;
import org.junit.After;
import org.junit.Assert;
import org.junit.Before;
import org.w3c.dom.Element;

public abstract class BPELTestAbstract {
<<<<<<< HEAD
    private static final String SHOW_EVENTS_ON_CONSOLE = "no";
=======
	public static final long WAIT_BEFORE_INVOKE_TIMEOUT = 2000;
	
	private static final String SHOW_EVENTS_ON_CONSOLE = "no";
>>>>>>> 90d71341

    protected BpelServerImpl _server;

    protected ProcessStore store;

    protected MessageExchangeContextImpl mexContext;

    protected EntityManager em;

    protected EntityManagerFactory emf;

    protected MockScheduler scheduler;

    protected BpelDAOConnectionFactory _bcf;

    protected ConfStoreDAOConnectionFactory _scf;

    /** Failures that have been detected. */
    protected List<Failure> _failures;

    /** The things we'd like to deploy. */
    protected List<Deployment> _deployments;

    /** The things we'd like to invoke. */
    protected List<Invocation> _invocations;

    /** What's actually been deployed. */
    private List<Deployment> _deployed;

    private MockTransactionManager _txm;

    private Database _db;

    @Before
    public void setUp() throws Exception {
        _failures = new CopyOnWriteArrayList<Failure>();
        _server = new BpelServerImpl();
        mexContext = new MessageExchangeContextImpl();
        _deployments = new ArrayList<Deployment>();
        _invocations = new ArrayList<Invocation>();
        _deployed = new ArrayList<Deployment>();
        _txm = new MockTransactionManager();
        Properties props = new Properties();
        props.setProperty(OdeConfigProperties.PROP_DAOCF_STORE, System.getProperty(OdeConfigProperties.PROP_DAOCF_STORE,OdeConfigProperties.DEFAULT_DAOCF_STORE_CLASS));
         OdeConfigProperties odeProps = new OdeConfigProperties(props,"");
		_db = new Database(odeProps);
                _db.setTransactionManager(_txm);
        _db.start();

        if (Boolean.getBoolean("org.apache.ode.test.persistent")) {
<<<<<<< HEAD
            _server.setDaoConnectionFactory(_bcf);
            scheduler = new MockScheduler(_txm);
=======
            emf = Persistence.createEntityManagerFactory("ode-unit-test-embedded");
            em = emf.createEntityManager();
            _cf = new org.apache.ode.daohib.bpel.BpelDAOConnectionFactoryImpl();
            _server.setDaoConnectionFactory(_cf);
            scheduler = new MockScheduler() {
                @Override
                public void beginTransaction() {
                    super.beginTransaction();
                    em.getTransaction().begin();
                }

                @Override
                public void commitTransaction() {
                    super.commitTransaction();
                    em.getTransaction().commit();
                }

                @Override
                public void rollbackTransaction() {
                    super.rollbackTransaction();
                    em.getTransaction().rollback();
                }

            };
>>>>>>> 90d71341
        } else {
            scheduler = new MockScheduler(_txm);
            _bcf = new BpelDAOConnectionFactoryImpl();
            _bcf.init(null,_txm, _txm);
            _server.setDaoConnectionFactory(_bcf);
        }
        _server.setScheduler(scheduler);
        _server.setBindingContext(new BindingContextImpl());
        _server.setMessageExchangeContext(mexContext);
        _server.setTransactionManager(_txm);
        scheduler.setJobProcessor(_server);
<<<<<<< HEAD
        final EndpointReferenceContext eprContext = new EndpointReferenceContext() {
            public EndpointReference resolveEndpointReference(Element epr) {
                return null;
            }

            public EndpointReference convertEndpoint(QName targetType, Element sourceEndpoint) {
                return null;
=======
        store = new ProcessStoreImpl(null, null, "hibernate", new OdeConfigProperties(new Properties(), ""), true);
        store.registerListener(new ProcessStoreListener() {
            public void onProcessStoreEvent(ProcessStoreEvent event) {
                // bounce the process
                _server.unregister(event.pid);
                if (event.type != ProcessStoreEvent.Type.UNDEPLOYED) {
                    ProcessConfImpl conf = (ProcessConfImpl) store.getProcessConfiguration(event.pid);
                    // Test processes always run with in-mem DAOs
                    conf.setTransient(true);
                    _server.register(conf);
                }
>>>>>>> 90d71341
            }

            public Map getConfigLookup(EndpointReference epr) {
                return Collections.EMPTY_MAP;
            }
        };
        _scf = _db.createDaoStoreCF();
        store = new ProcessStoreImpl(eprContext, _txm, _scf);
        // not needed: we do eclipcitly in doDeployment
//        store.registerListener(new ProcessStoreListener() {
//            public void onProcessStoreEvent(ProcessStoreEvent event) {
//                // bounce the process
//                _server.unregister(event.pid);
//                if (event.type != ProcessStoreEvent.Type.UNDEPLOYED) {
//                    ProcessConfImpl conf = (ProcessConfImpl) store.getProcessConfiguration(event.pid);
//                    // Test processes always run with in-mem DAOs
//                    conf.setTransient(true);
//                    _server.register(conf);
//                }
//            }
//        });
        _server.setConfigProperties(new OdeConfigProperties(getConfigProperties(), ""));
        _server.registerBpelEventListener(new DebugBpelEventListener());
        _server.init();
        _server.start();
    }

    @After
    public void tearDown() throws Exception {
        for (Deployment d : _deployed) {
            try {
                store.undeploy(d.deployDir);
            } catch (Exception ex) {
                ex.printStackTrace();
                System.err.println("Error undeploying " + d);
            }
        }

        if (em != null) em.close();
        if (emf != null) emf.close();

        _server.stop();
        _failures = null;
        _deployed = null;
        _deployments = null;
        _invocations = null;
<<<<<<< HEAD
        _bcf.shutdown();
        _scf.shutdown();
        _db.shutdown();
    }

    public void registerExtensionBundle(AbstractExtensionBundle bundle) {
    	_server.registerExtensionBundle(bundle);
    }
    
    public void unregisterExtensionBundle(AbstractExtensionBundle bundle) {
    	_server.unregisterExtensionBundle(bundle.getNamespaceURI());
    }

    public void unregisterExtensionBundle(String nsURI) {
    	_server.unregisterExtensionBundle(nsURI);
=======

>>>>>>> 90d71341
    }

    protected void negative(String deployDir) throws Throwable {
        try {
            go(new File(deployDir));
        } catch (junit.framework.AssertionFailedError ex) {
            return;
        }
        Assert.fail("Expecting test to fail");
    }

    protected void go(String deployDir) throws Exception {
        go(makeDeployDir(deployDir));
    }

    protected Deployment addDeployment(String deployDir) {
        return addDeployment(makeDeployDir(deployDir));
    }

    protected Deployment addDeployment(File deployDir) {
        Deployment deployment = new Deployment(deployDir);
        _deployments.add(deployment);
        return deployment;
    }

    protected void go(File deployDir) throws Exception {
        setup(deployDir);
        go();
    }

    protected void setup(File deployDir) throws Exception {
        addDeployment(deployDir);
        int propsFileCnt = 0;
        File testPropsFile = new File(deployDir, "test.properties");
        if (!testPropsFile.exists()) {
            propsFileCnt++;
            testPropsFile = new File(deployDir, "test" + propsFileCnt + ".properties");
            if (!testPropsFile.exists()) {
                System.err.println("can't find " + testPropsFile);
            }
        }

        if (!testPropsFile.exists()) {
            Assert.fail("Test property file not found in " + deployDir);
        }

        while (testPropsFile.exists()) {
            Properties testProps = new Properties();
            InputStream is = new FileInputStream(testPropsFile);
            try {
                testProps.load(is);
            } finally {
                is.close();
            }

            final QName serviceId = new QName(testProps.getProperty("namespace"), testProps.getProperty("service"));
            final String operation = testProps.getProperty("operation");

            Boolean sequential = Boolean.parseBoolean(testProps.getProperty("sequential", "false"));
            
            Invocation last = null;
            for (int i = 1; testProps.getProperty("request" + i) != null; i++) {
                final String in = testProps.getProperty("request" + i);
                final String responsePattern = testProps.getProperty("response" + i);

                last = addInvoke(testPropsFile + "#" + i, serviceId, operation, in, responsePattern, sequential ? last : null);
            }
            propsFileCnt++;
            testPropsFile = new File(deployDir, "test" + propsFileCnt + ".properties");
        }
    }

    protected Invocation addInvoke(String id, QName target, String operation, String request, String responsePattern) throws Exception {
        return addInvoke(id, target, operation, request, responsePattern, null);
    }
    
    protected Invocation addInvoke(String id, QName target, String operation, String request, String responsePattern, Invocation synchronizeWith)
            throws Exception {

        Invocation inv = new Invocation(id, synchronizeWith);
        inv.target = target;
        inv.operation = operation;
        inv.request = DOMUtils.stringToDOM(request);
        if (responsePattern != null) {
            if ("ONEWAY".equals(responsePattern)) {
            	inv.expectedFinalStatus = AckType.ONEWAY;
            	inv.expectedResponsePattern = null;
            } else if ("FAULT".equals(responsePattern)) {
            	inv.expectedFinalStatus = AckType.FAULT;
            	inv.expectedResponsePattern = null;
            } else if ("FAILURE".equals(responsePattern)) {
            	inv.expectedFinalStatus = AckType.FAILURE;
            	inv.expectedResponsePattern = null;
            } else {
                inv.expectedResponsePattern = Pattern.compile(responsePattern, Pattern.DOTALL);
                inv.expectedFinalStatus = AckType.RESPONSE;
            }
        } else
            inv.expectedFinalStatus = AckType.ONEWAY;

        _invocations.add(inv);
        return inv;
    }

<<<<<<< HEAD
    public void go() throws Exception {
=======
    protected void go() throws Exception {
>>>>>>> 90d71341
        try {
            doDeployments();
            doInvokes();
        } finally {
            checkFailure();
        }
    }

    protected void checkFailure() {
        StringBuffer sb = new StringBuffer("Failure report:\n");
        for (Failure failure : _failures) {
            sb.append(failure);
            sb.append('\n');
        }
        if (_failures.size() != 0) {
            System.err.println(sb.toString());
            Assert.fail(sb.toString());
        }
    }

<<<<<<< HEAD
=======

>>>>>>> 90d71341
    protected Deployment deploy(String location) {
        Deployment deployment = new Deployment(makeDeployDir(location));
        doDeployment(deployment);
        return deployment;
    }

    protected void doDeployments() {
        for (Deployment d : _deployments)
            doDeployment(d);
    }

    /**
     * Do all the registered deployments.
     *
     * @param d
     */
    protected void doDeployment(Deployment d) {
        Collection<QName> procs;

        try {
            procs = store.deploy(d.deployDir);

            _deployed.add(d);
        } catch (Exception ex) {
            if (d.expectedException == null) {
                ex.printStackTrace();
                failure(d, "DEPLOY: Unexpected exception: " + ex, ex);
            } else if (!d.expectedException.isAssignableFrom(ex.getClass())) {
                ex.printStackTrace();
                failure(d, "DEPLOY: Wrong exception; expected " + d.expectedException + " but got " + ex.getClass(), ex);
            }
<<<<<<< HEAD

=======
>>>>>>> 90d71341
            return;
        }

        try {
            for (QName procName : procs) {
                ProcessConfImpl conf = (ProcessConfImpl) store.getProcessConfiguration(procName);
                // We want to use our own cf
                conf.setTransient(false);
                _server.register(conf);
            }
        } catch (Exception ex) {
            if (d.expectedException == null)
                failure(d, "REGISTER: Unexpected exception: " + ex, ex);
            else if (!d.expectedException.isAssignableFrom(ex.getClass()))
                failure(d, "REGISTER: Wrong exception; expected " + d.expectedException + " but got " + ex.getClass(), ex);
        }
    }

    protected void doUndeployments() {
        for (Deployment d : _deployments) {
            try {
                undeploy(d);
            } catch (Exception ex) {
                ex.printStackTrace();
                failure(d, "Undeployment failed.", ex);
            }
        }

        _deployments.clear();
    }

    protected void undeploy(Deployment d) {
        if (_deployed.contains(d)) {
            _deployed.remove(d);
            store.undeploy(d.deployDir);
        }
    }
    
    protected int getMaximumWaitInMillis() {
    	return 60 * 1000;
    }

    protected int getMinimumWaitInMillis() {
    	return -1;
    }
    
    protected void doInvokes() throws Exception {
        ArrayList<Thread> testThreads = new ArrayList<Thread>();
        for (Invocation i : _invocations) {
            InvokerThread t = new InvokerThread(i);
            testThreads.add(t);
        }

        for (Thread testThread : testThreads) {
            testThread.start();
<<<<<<< HEAD
            if (testThreads.size() > 0) Thread.sleep(2000);
=======
            if (testThreads.size() > 0) Thread.sleep(getWaitBeforeInvokeTimeout());
>>>>>>> 90d71341
        }

        for (Thread testThread : testThreads)
            testThread.join();

    }
    
    protected long getWaitBeforeInvokeTimeout() {
    	return WAIT_BEFORE_INVOKE_TIMEOUT;
    }

    private void failure(Object where) {
        failure(where, "Failure", null);
    }

    private void failure(Object where, String message, Exception ex) {
        Failure f = new Failure(where, message, ex);
        _failures.add(f);
        ex.printStackTrace();
        Assert.fail(f.toString());
    }

    private void failure(Object where, String message, Object expected, Object actual) {
        Failure f = new Failure(where, message, expected, actual, null);
        _failures.add(f);
        Assert.fail(f.toString());
    }

    protected boolean isFailed() {
        return !_failures.isEmpty();
    }

    protected File makeDeployDir(String deployDir) {
        String deployxml = deployDir + "/deploy.xml";
        URL deployxmlurl = getClass().getResource(deployxml);
        if (deployxmlurl == null) {
            Assert.fail("Resource not found: " + deployxml);
        }
        try {
            return new File(deployxmlurl.toURI().getPath()).getParentFile();
        } catch (URISyntaxException e) {
            e.printStackTrace();
            Assert.fail(e.getMessage());
            return null;
        }
    }

    /**
<<<<<<< HEAD
     * Override this to provide configuration properties for Ode extensions like BpelEventListeners.
     * 
=======
     * Override this to provide configuration properties for Ode extensions 
     * like BpelEventListeners.
     *
>>>>>>> 90d71341
     * @return
     */
    protected Properties getConfigProperties() {
        // could also return null, returning an empty properties
        // object is more fail-safe.
        Properties p = new Properties();
<<<<<<< HEAD
        p.setProperty("debugeventlistener.dumpToStdOut", SHOW_EVENTS_ON_CONSOLE);        
=======
        p.setProperty("debugeventlistener.dumpToStdOut", SHOW_EVENTS_ON_CONSOLE);
>>>>>>> 90d71341
        return p;
    }

    protected static class Failure {
        Object where;

        String msg;

        Object expected;

        Object actual;

        Exception ex;

        public Failure(Object where, String msg, Exception ex) {
            this(where, msg, null, null, ex);
        }

        public Failure(Object where, String msg, Object expected, Object actual, Exception ex) {
            this.actual = actual;
            this.expected = expected;
            this.where = where;
            this.msg = msg;
            this.ex = ex;
        }

        public String toString() {
            StringBuffer sbuf = new StringBuffer(where + ": " + msg);
            if (ex != null) {
<<<<<<< HEAD
            	sbuf.append("; got exception:\n");
            	sbuf.append(ExceptionUtils.getFullStackTrace(ex));
=======
                sbuf.append("; got exception msg: " + ex.getMessage());
>>>>>>> 90d71341
            }
            if (actual != null)
                sbuf.append("; got " + actual + ", expected " + expected);
            return sbuf.toString();
        }
    }

    /**
     * Represents a test deployement.
     *
     * @author mszefler
     *
     */
    public static class Deployment {
        /** The directory containing the deploy.xml and artefacts. */
        public File deployDir;

        /** If non-null the type of exception we expect to get when we deploy. */
        public Class expectedException = null;

        public Deployment(File deployDir) {
            this.deployDir = deployDir;
        }

        public String toString() {
            return "Deployment#" + deployDir;
        }
    }

    /**
     * Represents an test invocation of the BPEL engine.
     *
     * @author mszefler
     */
    public static class Invocation {
        /** Identifier (for reporting). */
        public String id;

        /** for sync invocations */
        public Invocation synchronizeWith;
        
        /** checking completion */
        public boolean done = false;
        
        /** Name of the operation to invoke. */
        public String operation;

        /** Name of service to invoke. */
        public QName target;

        /** Expected RegExp pattern for the response, or null */
        public Pattern expectedResponsePattern;

        /** The request message that should be sent to the server */
        public Element request;

        /** Number of ms to wait (relative to other invokes) before invoking. */
        public long invokeDelayMs = 0L;

        /** If non-null, expect an exception of this class (or subclass) on invoke. */
        public Class expectedInvokeException = null;

        /** If non-null, expect this status after response received. */
        public AckType expectedFinalStatus = AckType.RESPONSE;

        /** If non-null, expect this correlation status right after invoke. */
        public CorrelationStatus expectedCorrelationStatus = null;

        /** If non-null, expect this correlation after response received. */
        public CorrelationStatus expectedFinalCorrelationStatus = null;

        /** Maximum number of ms to wait for a response. */
        public long maximumWaitMs = 60 * 1000;

        /** If non-null, minimum number of ms before a response should be available. */
        public long minimumWaitMs = -1;

        long invokeTime;

        Exception invokeException;

        QName requestType;

        public Invocation(String id, Invocation synchronizeWith) {
            this.id = id;
            this.synchronizeWith = synchronizeWith;
        }

        public String toString() {
            return "Invocation#" + id;
        }
        
    }

    class InvokerThread extends Thread {
        Invocation _invocation;

        InvokerThread(Invocation invocation) {
            _invocation = invocation;
            _invocation.maximumWaitMs = getMaximumWaitInMillis();
            _invocation.minimumWaitMs = getMinimumWaitInMillis();
        }

        public void run() {
            try {
                run2();
            } finally {
                synchronized (_invocation) {
                    _invocation.done = true;
                    _invocation.notify();
                }
            }
        }
        
        public void run2() {
            final MyRoleMessageExchange mex;
            final Future<MessageExchange.Status> running;

            // Wait for it....
            try {
                Thread.sleep(_invocation.invokeDelayMs * 1000);
            } catch (Exception ex) {
            }
            
            if (_invocation.synchronizeWith != null) {
                synchronized (_invocation.synchronizeWith) {
                    while (!_invocation.synchronizeWith.done) {
                        try {
                            _invocation.synchronizeWith.wait(_invocation.maximumWaitMs);
                        } catch (InterruptedException e) {
                            failure(_invocation, "timed out waiting in sequence", e);
                            return;
                        }
                    }
                }
            }

<<<<<<< HEAD
=======
            scheduler.beginTransaction();
>>>>>>> 90d71341
            try {
                mex = _server.createMessageExchange(InvocationStyle.UNRELIABLE, _invocation.target, _invocation.operation,
                        new GUID().toString());

                Message request = mex.createMessage(_invocation.requestType);
                request.setMessage(_invocation.request);
                _invocation.invokeTime = System.currentTimeMillis();
                mex.setRequest(request);
                mex.invokeBlocking();

                CorrelationStatus cstatus = mex.getCorrelationStatus();
                if (_invocation.expectedCorrelationStatus != null && !cstatus.equals(_invocation.expectedCorrelationStatus))
                    failure(_invocation, "Unexpected correlation status", _invocation.expectedCorrelationStatus, cstatus);

            } catch (Exception ex) {
                if (_invocation.expectedInvokeException == null)
                    failure(_invocation, "Unexpected invocation exception.", ex);
                else if (_invocation.expectedInvokeException.isAssignableFrom(ex.getClass()))
                    failure(_invocation, "Unexpected invocation exception.", _invocation.expectedInvokeException, ex.getClass());

                return;
<<<<<<< HEAD
=======
            } finally {
                scheduler.commitTransaction();
>>>>>>> 90d71341
            }

            if (mex.getStatus() != Status.ACK)
                failure(_invocation, "No ACK status", Status.ACK.toString(), mex.getStatus().toString());

            if (isFailed())
                return;

            long ctime = System.currentTimeMillis();
            long itime = ctime - _invocation.invokeTime;
            if (_invocation.minimumWaitMs != -1 && _invocation.minimumWaitMs >= itime)
                failure(_invocation, "Response received too soon.", _invocation.minimumWaitMs, itime);

            if (_invocation.maximumWaitMs <= itime)
                failure(_invocation, "Response took too long.", _invocation.maximumWaitMs, itime);

            if (isFailed())
                return;

<<<<<<< HEAD
            AckType finalstat = mex.getAckType();
            if (_invocation.expectedFinalStatus != null && _invocation.expectedFinalStatus != finalstat) {
                if (finalstat.equals(AckType.FAULT)) {
                    failure(_invocation, "Unexpected final message exchange status", _invocation.expectedFinalStatus, "FAULT: "
                            + mex.getFault() + " | " + mex.getFaultExplanation());
                } else {
                    failure(_invocation, "Unexpected final message exchange status", _invocation.expectedFinalStatus, finalstat);
                }
            }

            if (_invocation.expectedFinalCorrelationStatus != null
            		&& !_invocation.expectedFinalCorrelationStatus.equals(mex.getCorrelationStatus())) {
            	failure(_invocation, "Unexpected final correlation status", _invocation.expectedFinalCorrelationStatus, mex
            			.getCorrelationStatus());
            }
            if (_invocation.expectedResponsePattern != null) {
            	if (mex.getResponse() == null)
            		failure(_invocation, "Expected response, but got none.", null);
            	String responseStr = DOMUtils.domToString(mex.getResponse().getMessage());
            	Matcher matcher = _invocation.expectedResponsePattern.matcher(responseStr);
            	if (!matcher.matches())
            		failure(_invocation, "Response does not match expected pattern", _invocation.expectedResponsePattern,
            				responseStr);
=======
            if (_invocation.expectedResponsePattern != null) {
                scheduler.beginTransaction();
                try {
                    Status finalstat = mex.getStatus();
                    if (_invocation.expectedFinalStatus != null && !_invocation.expectedFinalStatus.equals(finalstat))
                        if (finalstat.equals(Status.FAULT)) {
                            failure(_invocation, "Unexpected final message exchange status", _invocation.expectedFinalStatus, "FAULT: "
                                    + mex.getFault() + " | " + mex.getFaultExplanation());
                        } else {
                            failure(_invocation, "Unexpected final message exchange status", _invocation.expectedFinalStatus, finalstat);
                        }

                    if (_invocation.expectedFinalCorrelationStatus != null
                            && !_invocation.expectedFinalCorrelationStatus.equals(mex.getCorrelationStatus())) {
                        failure(_invocation, "Unexpected final correlation status", _invocation.expectedFinalCorrelationStatus, mex
                                .getCorrelationStatus());
                    }
                    if (mex.getResponse() == null)
                        failure(_invocation, "Expected response, but got none.", null);
                    String responseStr = DOMUtils.domToString(mex.getResponse().getMessage());
                    //System.out.println("=>" + responseStr);
                    Matcher matcher = _invocation.expectedResponsePattern.matcher(responseStr);
                    if (!matcher.matches())
                        failure(_invocation, "Response does not match expected pattern", _invocation.expectedResponsePattern, responseStr);
                } finally {
                    scheduler.commitTransaction();
                }
>>>>>>> 90d71341
            }
        }
    }
}<|MERGE_RESOLUTION|>--- conflicted
+++ resolved
@@ -23,11 +23,6 @@
 import java.io.InputStream;
 import java.net.URISyntaxException;
 import java.net.URL;
-<<<<<<< HEAD
-import java.util.*;
-import java.util.concurrent.CopyOnWriteArrayList;
-import java.util.concurrent.Future;
-=======
 import java.util.ArrayList;
 import java.util.Collection;
 import java.util.List;
@@ -35,30 +30,11 @@
 import java.util.concurrent.CopyOnWriteArrayList;
 import java.util.concurrent.Future;
 import java.util.concurrent.TimeUnit;
->>>>>>> 90d71341
 import java.util.regex.Matcher;
 import java.util.regex.Pattern;
 
 import javax.persistence.EntityManager;
 import javax.persistence.EntityManagerFactory;
-<<<<<<< HEAD
-import javax.xml.namespace.QName;
-
-import org.apache.commons.lang.exception.ExceptionUtils;
-import org.apache.ode.bpel.engine.BpelServerImpl;
-import org.apache.ode.bpel.evtproc.DebugBpelEventListener;
-import org.apache.ode.bpel.iapi.*;
-import org.apache.ode.bpel.iapi.MessageExchange.AckType;
-import org.apache.ode.bpel.iapi.MessageExchange.Status;
-import org.apache.ode.bpel.iapi.MyRoleMessageExchange.CorrelationStatus;
-import org.apache.ode.bpel.memdao.BpelDAOConnectionFactoryImpl;
-import org.apache.ode.bpel.rtrep.common.extension.AbstractExtensionBundle;
-import org.apache.ode.dao.bpel.BpelDAOConnectionFactory;
-import org.apache.ode.dao.store.ConfStoreDAOConnectionFactory;
-import org.apache.ode.il.MockScheduler;
-import org.apache.ode.il.config.OdeConfigProperties;
-import org.apache.ode.il.dbutil.Database;
-=======
 import javax.persistence.Persistence;
 import javax.xml.namespace.QName;
 
@@ -76,7 +52,6 @@
 import org.apache.ode.bpel.memdao.BpelDAOConnectionFactoryImpl;
 import org.apache.ode.il.MockScheduler;
 import org.apache.ode.il.config.OdeConfigProperties;
->>>>>>> 90d71341
 import org.apache.ode.store.ProcessConfImpl;
 import org.apache.ode.store.ProcessStoreImpl;
 import org.apache.ode.utils.DOMUtils;
@@ -87,13 +62,9 @@
 import org.w3c.dom.Element;
 
 public abstract class BPELTestAbstract {
-<<<<<<< HEAD
-    private static final String SHOW_EVENTS_ON_CONSOLE = "no";
-=======
 	public static final long WAIT_BEFORE_INVOKE_TIMEOUT = 2000;
 	
 	private static final String SHOW_EVENTS_ON_CONSOLE = "no";
->>>>>>> 90d71341
 
     protected BpelServerImpl _server;
 
@@ -107,9 +78,7 @@
 
     protected MockScheduler scheduler;
 
-    protected BpelDAOConnectionFactory _bcf;
-
-    protected ConfStoreDAOConnectionFactory _scf;
+    protected BpelDAOConnectionFactory _cf;
 
     /** Failures that have been detected. */
     protected List<Failure> _failures;
@@ -122,10 +91,6 @@
 
     /** What's actually been deployed. */
     private List<Deployment> _deployed;
-
-    private MockTransactionManager _txm;
-
-    private Database _db;
 
     @Before
     public void setUp() throws Exception {
@@ -135,19 +100,8 @@
         _deployments = new ArrayList<Deployment>();
         _invocations = new ArrayList<Invocation>();
         _deployed = new ArrayList<Deployment>();
-        _txm = new MockTransactionManager();
-        Properties props = new Properties();
-        props.setProperty(OdeConfigProperties.PROP_DAOCF_STORE, System.getProperty(OdeConfigProperties.PROP_DAOCF_STORE,OdeConfigProperties.DEFAULT_DAOCF_STORE_CLASS));
-         OdeConfigProperties odeProps = new OdeConfigProperties(props,"");
-		_db = new Database(odeProps);
-                _db.setTransactionManager(_txm);
-        _db.start();
 
         if (Boolean.getBoolean("org.apache.ode.test.persistent")) {
-<<<<<<< HEAD
-            _server.setDaoConnectionFactory(_bcf);
-            scheduler = new MockScheduler(_txm);
-=======
             emf = Persistence.createEntityManagerFactory("ode-unit-test-embedded");
             em = emf.createEntityManager();
             _cf = new org.apache.ode.daohib.bpel.BpelDAOConnectionFactoryImpl();
@@ -172,27 +126,16 @@
                 }
 
             };
->>>>>>> 90d71341
         } else {
-            scheduler = new MockScheduler(_txm);
-            _bcf = new BpelDAOConnectionFactoryImpl();
-            _bcf.init(null,_txm, _txm);
-            _server.setDaoConnectionFactory(_bcf);
-        }
+            scheduler = new MockScheduler();
+            _cf = new BpelDAOConnectionFactoryImpl(scheduler);
+            _server.setDaoConnectionFactory(_cf);
+        }
+        _server.setInMemDaoConnectionFactory(new BpelDAOConnectionFactoryImpl(scheduler));
         _server.setScheduler(scheduler);
         _server.setBindingContext(new BindingContextImpl());
         _server.setMessageExchangeContext(mexContext);
-        _server.setTransactionManager(_txm);
         scheduler.setJobProcessor(_server);
-<<<<<<< HEAD
-        final EndpointReferenceContext eprContext = new EndpointReferenceContext() {
-            public EndpointReference resolveEndpointReference(Element epr) {
-                return null;
-            }
-
-            public EndpointReference convertEndpoint(QName targetType, Element sourceEndpoint) {
-                return null;
-=======
         store = new ProcessStoreImpl(null, null, "hibernate", new OdeConfigProperties(new Properties(), ""), true);
         store.registerListener(new ProcessStoreListener() {
             public void onProcessStoreEvent(ProcessStoreEvent event) {
@@ -204,29 +147,9 @@
                     conf.setTransient(true);
                     _server.register(conf);
                 }
->>>>>>> 90d71341
-            }
-
-            public Map getConfigLookup(EndpointReference epr) {
-                return Collections.EMPTY_MAP;
-            }
-        };
-        _scf = _db.createDaoStoreCF();
-        store = new ProcessStoreImpl(eprContext, _txm, _scf);
-        // not needed: we do eclipcitly in doDeployment
-//        store.registerListener(new ProcessStoreListener() {
-//            public void onProcessStoreEvent(ProcessStoreEvent event) {
-//                // bounce the process
-//                _server.unregister(event.pid);
-//                if (event.type != ProcessStoreEvent.Type.UNDEPLOYED) {
-//                    ProcessConfImpl conf = (ProcessConfImpl) store.getProcessConfiguration(event.pid);
-//                    // Test processes always run with in-mem DAOs
-//                    conf.setTransient(true);
-//                    _server.register(conf);
-//                }
-//            }
-//        });
-        _server.setConfigProperties(new OdeConfigProperties(getConfigProperties(), ""));
+            }
+        });
+        _server.setConfigProperties(getConfigProperties());
         _server.registerBpelEventListener(new DebugBpelEventListener());
         _server.init();
         _server.start();
@@ -251,25 +174,7 @@
         _deployed = null;
         _deployments = null;
         _invocations = null;
-<<<<<<< HEAD
-        _bcf.shutdown();
-        _scf.shutdown();
-        _db.shutdown();
-    }
-
-    public void registerExtensionBundle(AbstractExtensionBundle bundle) {
-    	_server.registerExtensionBundle(bundle);
-    }
-    
-    public void unregisterExtensionBundle(AbstractExtensionBundle bundle) {
-    	_server.unregisterExtensionBundle(bundle.getNamespaceURI());
-    }
-
-    public void unregisterExtensionBundle(String nsURI) {
-    	_server.unregisterExtensionBundle(nsURI);
-=======
-
->>>>>>> 90d71341
+
     }
 
     protected void negative(String deployDir) throws Throwable {
@@ -353,32 +258,17 @@
         inv.target = target;
         inv.operation = operation;
         inv.request = DOMUtils.stringToDOM(request);
+        inv.expectedStatus = null;
         if (responsePattern != null) {
-            if ("ONEWAY".equals(responsePattern)) {
-            	inv.expectedFinalStatus = AckType.ONEWAY;
-            	inv.expectedResponsePattern = null;
-            } else if ("FAULT".equals(responsePattern)) {
-            	inv.expectedFinalStatus = AckType.FAULT;
-            	inv.expectedResponsePattern = null;
-            } else if ("FAILURE".equals(responsePattern)) {
-            	inv.expectedFinalStatus = AckType.FAILURE;
-            	inv.expectedResponsePattern = null;
-            } else {
-                inv.expectedResponsePattern = Pattern.compile(responsePattern, Pattern.DOTALL);
-                inv.expectedFinalStatus = AckType.RESPONSE;
-            }
-        } else
-            inv.expectedFinalStatus = AckType.ONEWAY;
+            inv.expectedFinalStatus = MessageExchange.Status.RESPONSE;
+            inv.expectedResponsePattern = Pattern.compile(responsePattern, Pattern.DOTALL);
+        }
 
         _invocations.add(inv);
         return inv;
     }
 
-<<<<<<< HEAD
-    public void go() throws Exception {
-=======
     protected void go() throws Exception {
->>>>>>> 90d71341
         try {
             doDeployments();
             doInvokes();
@@ -399,10 +289,7 @@
         }
     }
 
-<<<<<<< HEAD
-=======
-
->>>>>>> 90d71341
+
     protected Deployment deploy(String location) {
         Deployment deployment = new Deployment(makeDeployDir(location));
         doDeployment(deployment);
@@ -434,18 +321,14 @@
                 ex.printStackTrace();
                 failure(d, "DEPLOY: Wrong exception; expected " + d.expectedException + " but got " + ex.getClass(), ex);
             }
-<<<<<<< HEAD
-
-=======
->>>>>>> 90d71341
             return;
         }
 
         try {
             for (QName procName : procs) {
                 ProcessConfImpl conf = (ProcessConfImpl) store.getProcessConfiguration(procName);
-                // We want to use our own cf
-                conf.setTransient(false);
+                // Test processes always run with in-mem DAOs
+                conf.setTransient(true);
                 _server.register(conf);
             }
         } catch (Exception ex) {
@@ -475,15 +358,6 @@
             store.undeploy(d.deployDir);
         }
     }
-    
-    protected int getMaximumWaitInMillis() {
-    	return 60 * 1000;
-    }
-
-    protected int getMinimumWaitInMillis() {
-    	return -1;
-    }
-    
     protected void doInvokes() throws Exception {
         ArrayList<Thread> testThreads = new ArrayList<Thread>();
         for (Invocation i : _invocations) {
@@ -493,11 +367,7 @@
 
         for (Thread testThread : testThreads) {
             testThread.start();
-<<<<<<< HEAD
-            if (testThreads.size() > 0) Thread.sleep(2000);
-=======
             if (testThreads.size() > 0) Thread.sleep(getWaitBeforeInvokeTimeout());
->>>>>>> 90d71341
         }
 
         for (Thread testThread : testThreads)
@@ -516,7 +386,6 @@
     private void failure(Object where, String message, Exception ex) {
         Failure f = new Failure(where, message, ex);
         _failures.add(f);
-        ex.printStackTrace();
         Assert.fail(f.toString());
     }
 
@@ -546,25 +415,16 @@
     }
 
     /**
-<<<<<<< HEAD
-     * Override this to provide configuration properties for Ode extensions like BpelEventListeners.
-     * 
-=======
      * Override this to provide configuration properties for Ode extensions 
      * like BpelEventListeners.
      *
->>>>>>> 90d71341
      * @return
      */
     protected Properties getConfigProperties() {
         // could also return null, returning an empty properties
         // object is more fail-safe.
         Properties p = new Properties();
-<<<<<<< HEAD
-        p.setProperty("debugeventlistener.dumpToStdOut", SHOW_EVENTS_ON_CONSOLE);        
-=======
         p.setProperty("debugeventlistener.dumpToStdOut", SHOW_EVENTS_ON_CONSOLE);
->>>>>>> 90d71341
         return p;
     }
 
@@ -594,12 +454,7 @@
         public String toString() {
             StringBuffer sbuf = new StringBuffer(where + ": " + msg);
             if (ex != null) {
-<<<<<<< HEAD
-            	sbuf.append("; got exception:\n");
-            	sbuf.append(ExceptionUtils.getFullStackTrace(ex));
-=======
                 sbuf.append("; got exception msg: " + ex.getMessage());
->>>>>>> 90d71341
             }
             if (actual != null)
                 sbuf.append("; got " + actual + ", expected " + expected);
@@ -662,8 +517,11 @@
         /** If non-null, expect an exception of this class (or subclass) on invoke. */
         public Class expectedInvokeException = null;
 
+        /** If non-null, expecte this status right after invoke. */
+        public MessageExchange.Status expectedStatus = null;
+
         /** If non-null, expect this status after response received. */
-        public AckType expectedFinalStatus = AckType.RESPONSE;
+        public MessageExchange.Status expectedFinalStatus = MessageExchange.Status.COMPLETED_OK;
 
         /** If non-null, expect this correlation status right after invoke. */
         public CorrelationStatus expectedCorrelationStatus = null;
@@ -675,7 +533,7 @@
         public long maximumWaitMs = 60 * 1000;
 
         /** If non-null, minimum number of ms before a response should be available. */
-        public long minimumWaitMs = -1;
+        public Long minimumWaitMs = null;
 
         long invokeTime;
 
@@ -691,7 +549,7 @@
         public String toString() {
             return "Invocation#" + id;
         }
-        
+
     }
 
     class InvokerThread extends Thread {
@@ -699,8 +557,6 @@
 
         InvokerThread(Invocation invocation) {
             _invocation = invocation;
-            _invocation.maximumWaitMs = getMaximumWaitInMillis();
-            _invocation.minimumWaitMs = getMinimumWaitInMillis();
         }
 
         public void run() {
@@ -720,7 +576,7 @@
 
             // Wait for it....
             try {
-                Thread.sleep(_invocation.invokeDelayMs * 1000);
+                Thread.sleep(_invocation.invokeDelayMs);
             } catch (Exception ex) {
             }
             
@@ -737,21 +593,21 @@
                 }
             }
 
-<<<<<<< HEAD
-=======
             scheduler.beginTransaction();
->>>>>>> 90d71341
             try {
-                mex = _server.createMessageExchange(InvocationStyle.UNRELIABLE, _invocation.target, _invocation.operation,
-                        new GUID().toString());
+                mex = _server.getEngine().createMessageExchange(new GUID().toString(), _invocation.target, _invocation.operation);
+                mexContext.clearCurrentResponse();
 
                 Message request = mex.createMessage(_invocation.requestType);
                 request.setMessage(_invocation.request);
                 _invocation.invokeTime = System.currentTimeMillis();
-                mex.setRequest(request);
-                mex.invokeBlocking();
-
+                running = mex.invoke(request);
+
+                Status status = mex.getStatus();
                 CorrelationStatus cstatus = mex.getCorrelationStatus();
+                if (_invocation.expectedStatus != null && !status.equals(_invocation.expectedStatus))
+                    failure(_invocation, "Unexpected message exchange status", _invocation.expectedStatus, status);
+
                 if (_invocation.expectedCorrelationStatus != null && !cstatus.equals(_invocation.expectedCorrelationStatus))
                     failure(_invocation, "Unexpected correlation status", _invocation.expectedCorrelationStatus, cstatus);
 
@@ -762,22 +618,23 @@
                     failure(_invocation, "Unexpected invocation exception.", _invocation.expectedInvokeException, ex.getClass());
 
                 return;
-<<<<<<< HEAD
-=======
             } finally {
                 scheduler.commitTransaction();
->>>>>>> 90d71341
-            }
-
-            if (mex.getStatus() != Status.ACK)
-                failure(_invocation, "No ACK status", Status.ACK.toString(), mex.getStatus().toString());
+            }
 
             if (isFailed())
                 return;
 
+            try {
+                running.get(_invocation.maximumWaitMs, TimeUnit.MILLISECONDS);
+            } catch (Exception ex) {
+                failure(_invocation, "Exception on future object.", ex);
+                return;
+            }
+
             long ctime = System.currentTimeMillis();
             long itime = ctime - _invocation.invokeTime;
-            if (_invocation.minimumWaitMs != -1 && _invocation.minimumWaitMs >= itime)
+            if (_invocation.minimumWaitMs != null && _invocation.minimumWaitMs >= itime)
                 failure(_invocation, "Response received too soon.", _invocation.minimumWaitMs, itime);
 
             if (_invocation.maximumWaitMs <= itime)
@@ -786,31 +643,6 @@
             if (isFailed())
                 return;
 
-<<<<<<< HEAD
-            AckType finalstat = mex.getAckType();
-            if (_invocation.expectedFinalStatus != null && _invocation.expectedFinalStatus != finalstat) {
-                if (finalstat.equals(AckType.FAULT)) {
-                    failure(_invocation, "Unexpected final message exchange status", _invocation.expectedFinalStatus, "FAULT: "
-                            + mex.getFault() + " | " + mex.getFaultExplanation());
-                } else {
-                    failure(_invocation, "Unexpected final message exchange status", _invocation.expectedFinalStatus, finalstat);
-                }
-            }
-
-            if (_invocation.expectedFinalCorrelationStatus != null
-            		&& !_invocation.expectedFinalCorrelationStatus.equals(mex.getCorrelationStatus())) {
-            	failure(_invocation, "Unexpected final correlation status", _invocation.expectedFinalCorrelationStatus, mex
-            			.getCorrelationStatus());
-            }
-            if (_invocation.expectedResponsePattern != null) {
-            	if (mex.getResponse() == null)
-            		failure(_invocation, "Expected response, but got none.", null);
-            	String responseStr = DOMUtils.domToString(mex.getResponse().getMessage());
-            	Matcher matcher = _invocation.expectedResponsePattern.matcher(responseStr);
-            	if (!matcher.matches())
-            		failure(_invocation, "Response does not match expected pattern", _invocation.expectedResponsePattern,
-            				responseStr);
-=======
             if (_invocation.expectedResponsePattern != null) {
                 scheduler.beginTransaction();
                 try {
@@ -838,7 +670,6 @@
                 } finally {
                     scheduler.commitTransaction();
                 }
->>>>>>> 90d71341
             }
         }
     }
