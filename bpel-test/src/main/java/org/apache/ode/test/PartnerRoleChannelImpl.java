--- conflicted
+++ resolved
@@ -17,8 +17,6 @@
  * under the License.
  */
 
-<<<<<<< HEAD
-=======
 /*
  * Licensed to the Apache Software Foundation (ASF) under one
  * or more contributor license agreements.  See the NOTICE file
@@ -37,7 +35,6 @@
  * specific language governing permissions and limitations
  * under the License.
  */
->>>>>>> 90d71341
 package org.apache.ode.test;
 
 import org.apache.ode.bpel.iapi.EndpointReference;
