--- conflicted
+++ resolved
@@ -1,3 +1,22 @@
+/*
+ * Licensed to the Apache Software Foundation (ASF) under one
+ * or more contributor license agreements.  See the NOTICE file
+ * distributed with this work for additional information
+ * regarding copyright ownership.  The ASF licenses this file
+ * to you under the Apache License, Version 2.0 (the
+ * "License"); you may not use this file except in compliance
+ * with the License.  You may obtain a copy of the License at
+ *
+ *    http://www.apache.org/licenses/LICENSE-2.0
+ *
+ * Unless required by applicable law or agreed to in writing,
+ * software distributed under the License is distributed on an
+ * "AS IS" BASIS, WITHOUT WARRANTIES OR CONDITIONS OF ANY
+ * KIND, either express or implied.  See the License for the
+ * specific language governing permissions and limitations
+ * under the License.
+ */
+
 /*
  * Licensed to the Apache Software Foundation (ASF) under one
  * or more contributor license agreements.  See the NOTICE file
@@ -21,14 +40,10 @@
 import javax.wsdl.PortType;
 import javax.xml.namespace.QName;
 
-<<<<<<< HEAD
-import org.apache.ode.bpel.iapi.*;
-=======
 import org.apache.ode.bpel.iapi.BindingContext;
 import org.apache.ode.bpel.iapi.Endpoint;
 import org.apache.ode.bpel.iapi.EndpointReference;
 import org.apache.ode.bpel.iapi.PartnerRoleChannel;
->>>>>>> 90d71341
 import org.apache.ode.utils.DOMUtils;
 import org.w3c.dom.Document;
 import org.w3c.dom.Element;
@@ -58,18 +73,8 @@
 		return new PartnerRoleChannelImpl();
 	}
 
-<<<<<<< HEAD
-    public void activateProvidedResource(Resource resource) {
-        throw new UnsupportedOperationException();
-    }
-
-    public void deactivateProvidedResource(Resource resource) {
-        throw new UnsupportedOperationException();
-    }
-=======
 	public long calculateSizeofService(EndpointReference epr) {
 		return 0;
 	}
 
->>>>>>> 90d71341
 }