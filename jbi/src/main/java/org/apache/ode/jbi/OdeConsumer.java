/*
 * Licensed to the Apache Software Foundation (ASF) under one
 * or more contributor license agreements.  See the NOTICE file
 * distributed with this work for additional information
 * regarding copyright ownership.  The ASF licenses this file
 * to you under the Apache License, Version 2.0 (the
 * "License"); you may not use this file except in compliance
 * with the License.  You may obtain a copy of the License at
 *
 *    http://www.apache.org/licenses/LICENSE-2.0
 *
 * Unless required by applicable law or agreed to in writing,
 * software distributed under the License is distributed on an
 * "AS IS" BASIS, WITHOUT WARRANTIES OR CONDITIONS OF ANY
 * KIND, either express or implied.  See the License for the
 * specific language governing permissions and limitations
 * under the License.
 */
package org.apache.ode.jbi;

import java.util.Collection;

import javax.jbi.messaging.ExchangeStatus;
import javax.jbi.messaging.Fault;
import javax.jbi.messaging.InOnly;
import javax.jbi.messaging.InOut;
import javax.jbi.messaging.MessageExchange;
import javax.jbi.messaging.MessageExchangeFactory;
import javax.jbi.messaging.MessagingException;
import javax.jbi.messaging.NormalizedMessage;
import javax.jbi.servicedesc.ServiceEndpoint;
import javax.xml.namespace.QName;

import org.apache.commons.logging.Log;
import org.apache.commons.logging.LogFactory;
import org.apache.ode.bpel.iapi.ContextException;
import org.apache.ode.bpel.iapi.Message;
import org.apache.ode.bpel.iapi.PartnerRoleMessageExchange;
import org.apache.ode.bpel.iapi.MessageExchange.FailureType;
import org.apache.ode.jbi.msgmap.Mapper;
import org.apache.ode.jbi.msgmap.MessageTranslationException;

/**
 * Bridge between ODE (consumers) and JBI (providers). An single object of this type handles all communications initiated by ODE
 * that is destined for other JBI providers.
 */
class OdeConsumer extends ServiceBridge implements JbiMessageExchangeProcessor {
    private static final Log __log = LogFactory.getLog(OdeConsumer.class);

    protected OdeContext _ode;

    OdeConsumer(OdeContext ode) {
        _ode = ode;
    }

    /**
     * This is where we handle invocation where the ODE BPEL engine is the <em>client</em> and some other JBI service is the
     * <em>provider</em>.
     */
    public void invokePartner(final PartnerRoleMessageExchange odeMex) throws ContextException {
        // Cast the EndpointReference to a JbiEndpointReference. This is the
        // only type it can be (since we control the creation of these things).
        JbiEndpointReference targetEndpoint = (JbiEndpointReference) odeMex.getEndpointReference();

        if (targetEndpoint == null) {
            String errmsg = "No endpoint for mex: " + odeMex;
            __log.error(errmsg);
            odeMex.replyWithFailure(FailureType.INVALID_ENDPOINT, errmsg, null);
            return;
        }

        ServiceEndpoint se = targetEndpoint.getServiceEndpoint();

        boolean isTwoWay = odeMex.getMessageExchangePattern() == org.apache.ode.bpel.iapi.MessageExchange.MessageExchangePattern.REQUEST_RESPONSE;

        QName opname = new QName(se.getServiceName().getNamespaceURI(), odeMex.getOperation().getName());

        MessageExchangeFactory mexf = _ode.getChannel().createExchangeFactory(se);
        final MessageExchange jbiMex;
        try {
            jbiMex = mexf.createExchange(isTwoWay ? MessageExchangePattern.IN_OUT : MessageExchangePattern.IN_ONLY);
            jbiMex.setEndpoint(se);
            jbiMex.setService(se.getServiceName());
            jbiMex.setOperation(opname);

        } catch (MessagingException e) {
            String errmsg = "Unable to create JBI message exchange for ODE message exchange " + odeMex;
            __log.error(errmsg, e);
            odeMex.replyWithFailure(FailureType.COMMUNICATION_ERROR, errmsg, null);
            return;
        }

        Mapper mapper = _ode.getDefaultMapper();
        odeMex.setProperty(Mapper.class.getName(), mapper.getClass().getName());
        try {
            if (!isTwoWay) {
                final InOnly inonly = ((InOnly) jbiMex);
                NormalizedMessage nmsg = inonly.createMessage();
                mapper.toNMS(nmsg, odeMex.getRequest(), odeMex.getOperation().getInput().getMessage(), null);
                inonly.setInMessage(nmsg);
<<<<<<< HEAD
                doSendJBI(odeMex, inonly);
=======
                copyMexProperties(jbiMex, odeMex);
                _ode._scheduler.registerSynchronizer(new Scheduler.Synchronizer() {
                    public void afterCompletion(boolean success) {
                        if (success) {
                            doSendOneWay(odeMex, inonly);
                        }
                    }
                    public void beforeCompletion() {
                    }

                });
>>>>>>> 90d71341
                odeMex.replyOneWayOk();
            } else {
                final InOut inout = (InOut) jbiMex;
                NormalizedMessage nmsg = inout.createMessage();
                mapper.toNMS(nmsg, odeMex.getRequest(), odeMex.getOperation().getInput().getMessage(), null);
                inout.setInMessage(nmsg);
<<<<<<< HEAD
                doSendJBI(odeMex, inout);
                odeMex.replyAsync(inout.getExchangeId());
=======
                copyMexProperties(jbiMex, odeMex);
                _ode._scheduler.registerSynchronizer(new Scheduler.Synchronizer() {
                    public void afterCompletion(boolean success) {
                        if (success) {
                            doSendTwoWay(odeMex, inout);
                        }
                    }

                    public void beforeCompletion() {
                    }

                });

                odeMex.replyAsync();
>>>>>>> 90d71341
            }
        } catch (MessagingException me) {
            String errmsg = "JBI messaging error for ODE MEX " + odeMex;
            __log.error(errmsg, me);
            odeMex.replyWithFailure(FailureType.COMMUNICATION_ERROR, errmsg, null);
        } catch (MessageTranslationException e) {
            String errmsg = "Error converting ODE message to JBI format for mex " + odeMex;
            __log.error(errmsg, e);
            odeMex.replyWithFailure(FailureType.FORMAT_ERROR, errmsg, null);
        }

    }


    public void onJbiMessageExchange(MessageExchange jbiMex) throws MessagingException {
        if (!jbiMex.getPattern().equals(MessageExchangePattern.IN_ONLY)
                && !jbiMex.getPattern().equals(MessageExchangePattern.IN_OUT)) {
            __log.error("JBI MessageExchange " + jbiMex.getExchangeId() + " is of an unsupported pattern " + jbiMex.getPattern());
            return;
        }
        if (jbiMex.getStatus() == ExchangeStatus.ACTIVE) {
            if (jbiMex.getPattern().equals(MessageExchangePattern.IN_OUT)) {
                outResponse((InOut) jbiMex);
            }
            jbiMex.setStatus(ExchangeStatus.DONE);
            _ode.getChannel().send(jbiMex);
        } else if (jbiMex.getStatus() == ExchangeStatus.ERROR) {
            outFailure((InOut) jbiMex);
        } else if (jbiMex.getStatus() == ExchangeStatus.DONE) {
            ; // anything todo here? 
        } else {
            __log.error("Unexpected status " + jbiMex.getStatus() + " for JBI message exchange: " + jbiMex.getExchangeId());
        }
    }

    private void outFailure(final InOut jbiMex) {
        PartnerRoleMessageExchange pmex = (PartnerRoleMessageExchange) _ode._server.getMessageExchangeByForeignKey(jbiMex.getExchangeId());
        if (pmex == null) {
            __log.warn("Received a response for unknown partner role message exchange " + pmex.getMessageExchangeId());
            return;
        }
        
        pmex.replyWithFailure(FailureType.OTHER, "Error: " + jbiMex.getError(), null);
    }

    private void outResponse(final InOut jbiMex) {

        PartnerRoleMessageExchange pmex = (PartnerRoleMessageExchange) _ode._server.getMessageExchangeByForeignKey(jbiMex.getExchangeId());
        if (pmex == null) {
            __log.warn("Received a response for unknown partner role message exchange " + jbiMex.getExchangeId());
            return;
        }
<<<<<<< HEAD
     
        String mapperName = pmex.getProperty(Mapper.class.getName());
        Mapper mapper = mapperName == null ? _ode.getDefaultMapper() : _ode.getMapper(mapperName);
        if (mapper == null) {
            String errmsg = "Mapper not found.";
            __log.error(errmsg);
            pmex.replyWithFailure(FailureType.FORMAT_ERROR, errmsg, null);
        } else {
            try {
                Fault jbiFlt = jbiMex.getFault();
                if (jbiFlt != null) {
                    javax.wsdl.Fault wsdlFlt = mapper.toFaultType(jbiFlt, (Collection<javax.wsdl.Fault>) pmex
                            .getOperation().getFaults().values());
=======

        try {
            _ode._scheduler.execTransaction(new Callable<Boolean>() {
                @SuppressWarnings("unchecked")
                public Boolean call() throws Exception {
                    // need to reload mex since we're in a different transaction
                    PartnerRoleMessageExchange pmex = (PartnerRoleMessageExchange) _ode._server.getEngine().getMessageExchange(outstanding.getMessageExchangeId());
                    if (pmex == null) {
                        __log.warn("Received a response for unknown partner role message exchange " + outstanding.getMessageExchangeId());
                        return Boolean.FALSE;
                    }
                    String mapperName = pmex.getProperty(Mapper.class.getName());
                    Mapper mapper = mapperName == null ? _ode.getDefaultMapper() : _ode.getMapper(mapperName);
                    if (mapper == null) {
                        String errmsg = "Mapper not found.";
                        __log.error(errmsg);
                        pmex.replyWithFailure(FailureType.FORMAT_ERROR, errmsg, null);
                    } else {
                        try {
                            Fault jbiFlt = jbiMex.getFault();
                            if (jbiFlt != null) {
                                javax.wsdl.Fault wsdlFlt = mapper.toFaultType(jbiFlt, (Collection<javax.wsdl.Fault>) pmex.getOperation().getFaults().values());
>>>>>>> 90d71341
                                if (wsdlFlt == null) {
                                    pmex.replyWithFailure(FailureType.FORMAT_ERROR, "Unrecognized fault message.", null);
                                } else {
                                    if (wsdlFlt.getMessage() != null) {
                                        Message faultResponse = pmex.createMessage(wsdlFlt.getMessage().getQName());
                                        mapper.toODE(faultResponse, jbiFlt, wsdlFlt.getMessage());
                                        pmex.replyWithFault(new QName(pmex.getPortType().getQName().getNamespaceURI(), wsdlFlt
                                                .getName()), faultResponse);
                                    } else {
                                        // Can this even happen?
                                        __log.fatal("Internal Error: fault found without a message type: " + wsdlFlt);
                                        pmex.replyWithFailure(FailureType.FORMAT_ERROR, "Fault has no message: "
                                                + wsdlFlt.getName(), null);
                                    }
                                }
                } else {
                    Message response = pmex.createMessage(pmex.getOperation().getOutput().getMessage().getQName());
                    mapper.toODE(response, jbiMex.getOutMessage(), pmex.getOperation().getOutput().getMessage());
                    pmex.reply(response);
                }
            } catch (MessageTranslationException mte) {
                __log.error("Error translating message.", mte);
                pmex.replyWithFailure(FailureType.FORMAT_ERROR, mte.getMessage(), null);
            }
        }
    }

<<<<<<< HEAD
    protected void doSendJBI(final PartnerRoleMessageExchange odeMex, final MessageExchange jbiMex) {
        try {
            _ode.getChannel().send(jbiMex);
        } catch (MessagingException e) {
            String errmsg = "Error sending request-only message to JBI for ODE mex " + odeMex;
            __log.error(errmsg, e);
        }
    }

=======
    public void setResponseTimeout(long timeout) {
        _responseTimeout = timeout;
    }

    public long getResponseTimeout() {
        return _responseTimeout;
    }
>>>>>>> 90d71341
}<|MERGE_RESOLUTION|>--- conflicted
+++ resolved
@@ -18,36 +18,39 @@
  */
 package org.apache.ode.jbi;
 
-import java.util.Collection;
-
-import javax.jbi.messaging.ExchangeStatus;
-import javax.jbi.messaging.Fault;
-import javax.jbi.messaging.InOnly;
-import javax.jbi.messaging.InOut;
-import javax.jbi.messaging.MessageExchange;
-import javax.jbi.messaging.MessageExchangeFactory;
-import javax.jbi.messaging.MessagingException;
-import javax.jbi.messaging.NormalizedMessage;
-import javax.jbi.servicedesc.ServiceEndpoint;
-import javax.xml.namespace.QName;
-
-import org.apache.commons.logging.Log;
-import org.apache.commons.logging.LogFactory;
 import org.apache.ode.bpel.iapi.ContextException;
 import org.apache.ode.bpel.iapi.Message;
 import org.apache.ode.bpel.iapi.PartnerRoleMessageExchange;
+import org.apache.ode.bpel.iapi.Scheduler;
 import org.apache.ode.bpel.iapi.MessageExchange.FailureType;
 import org.apache.ode.jbi.msgmap.Mapper;
 import org.apache.ode.jbi.msgmap.MessageTranslationException;
 
+import java.util.Collection;
+import java.util.Map;
+import java.util.concurrent.Callable;
+import java.util.concurrent.ConcurrentHashMap;
+
+import javax.jbi.messaging.*;
+import javax.jbi.servicedesc.ServiceEndpoint;
+import javax.xml.namespace.QName;
+import org.apache.commons.logging.Log;
+import org.apache.commons.logging.LogFactory;
+
 /**
  * Bridge between ODE (consumers) and JBI (providers). An single object of this type handles all communications initiated by ODE
- * that is destined for other JBI providers.
+ * that is destined for other JBI providers. 
  */
-class OdeConsumer extends ServiceBridge implements JbiMessageExchangeProcessor {
+abstract class OdeConsumer extends ServiceBridge implements JbiMessageExchangeProcessor {
     private static final Log __log = LogFactory.getLog(OdeConsumer.class);
+    private static final long DEFAULT_RESPONSE_TIMEOUT = Long.getLong("org.apache.ode.jbi.timeout", 2 * 60 * 1000L);
 
     protected OdeContext _ode;
+
+    protected long _responseTimeout = DEFAULT_RESPONSE_TIMEOUT;
+
+
+    protected Map<String, PartnerRoleMessageExchange> _outstandingExchanges = new ConcurrentHashMap<String, PartnerRoleMessageExchange>();
 
     OdeConsumer(OdeContext ode) {
         _ode = ode;
@@ -98,9 +101,6 @@
                 NormalizedMessage nmsg = inonly.createMessage();
                 mapper.toNMS(nmsg, odeMex.getRequest(), odeMex.getOperation().getInput().getMessage(), null);
                 inonly.setInMessage(nmsg);
-<<<<<<< HEAD
-                doSendJBI(odeMex, inonly);
-=======
                 copyMexProperties(jbiMex, odeMex);
                 _ode._scheduler.registerSynchronizer(new Scheduler.Synchronizer() {
                     public void afterCompletion(boolean success) {
@@ -112,17 +112,12 @@
                     }
 
                 });
->>>>>>> 90d71341
                 odeMex.replyOneWayOk();
             } else {
                 final InOut inout = (InOut) jbiMex;
                 NormalizedMessage nmsg = inout.createMessage();
                 mapper.toNMS(nmsg, odeMex.getRequest(), odeMex.getOperation().getInput().getMessage(), null);
                 inout.setInMessage(nmsg);
-<<<<<<< HEAD
-                doSendJBI(odeMex, inout);
-                odeMex.replyAsync(inout.getExchangeId());
-=======
                 copyMexProperties(jbiMex, odeMex);
                 _ode._scheduler.registerSynchronizer(new Scheduler.Synchronizer() {
                     public void afterCompletion(boolean success) {
@@ -137,7 +132,6 @@
                 });
 
                 odeMex.replyAsync();
->>>>>>> 90d71341
             }
         } catch (MessagingException me) {
             String errmsg = "JBI messaging error for ODE MEX " + odeMex;
@@ -151,60 +145,61 @@
 
     }
 
+    protected abstract void doSendOneWay(PartnerRoleMessageExchange odeMex, InOnly inonly);
+
+    protected abstract void doSendTwoWay(PartnerRoleMessageExchange odeMex, InOut inout);
+
+    protected abstract void inOutDone(InOut inout);
 
     public void onJbiMessageExchange(MessageExchange jbiMex) throws MessagingException {
-        if (!jbiMex.getPattern().equals(MessageExchangePattern.IN_ONLY)
-                && !jbiMex.getPattern().equals(MessageExchangePattern.IN_OUT)) {
+        if (!jbiMex.getPattern().equals(MessageExchangePattern.IN_ONLY) &&
+            !jbiMex.getPattern().equals(MessageExchangePattern.IN_OUT)) {
             __log.error("JBI MessageExchange " + jbiMex.getExchangeId() + " is of an unsupported pattern " + jbiMex.getPattern());
             return;
         }
         if (jbiMex.getStatus() == ExchangeStatus.ACTIVE) {
             if (jbiMex.getPattern().equals(MessageExchangePattern.IN_OUT)) {
+                inOutDone((InOut) jbiMex);
                 outResponse((InOut) jbiMex);
             }
             jbiMex.setStatus(ExchangeStatus.DONE);
             _ode.getChannel().send(jbiMex);
         } else if (jbiMex.getStatus() == ExchangeStatus.ERROR) {
+            inOutDone((InOut) jbiMex);
             outFailure((InOut) jbiMex);
         } else if (jbiMex.getStatus() == ExchangeStatus.DONE) {
-            ; // anything todo here? 
+            _outstandingExchanges.remove(jbiMex.getExchangeId());
         } else {
             __log.error("Unexpected status " + jbiMex.getStatus() + " for JBI message exchange: " + jbiMex.getExchangeId());
         }
     }
 
     private void outFailure(final InOut jbiMex) {
-        PartnerRoleMessageExchange pmex = (PartnerRoleMessageExchange) _ode._server.getMessageExchangeByForeignKey(jbiMex.getExchangeId());
+        final PartnerRoleMessageExchange pmex = _outstandingExchanges.remove(jbiMex.getExchangeId());
         if (pmex == null) {
-            __log.warn("Received a response for unknown partner role message exchange " + pmex.getMessageExchangeId());
-            return;
-        }
-        
-        pmex.replyWithFailure(FailureType.OTHER, "Error: " + jbiMex.getError(), null);
+            __log.warn("Received a response for unknown JBI message exchange " + jbiMex.getExchangeId());
+            return;
+        }
+
+        try {
+            _ode._scheduler.execTransaction(new Callable<Boolean>() {
+                public Boolean call() throws Exception {
+                    pmex.replyWithFailure(FailureType.OTHER, "Error: " + jbiMex.getError(), null);
+                    return null;
+                }
+            });
+        } catch (Exception ex) {
+            __log.error("error delivering failure: ", ex);
+        }
+
     }
 
     private void outResponse(final InOut jbiMex) {
-
-        PartnerRoleMessageExchange pmex = (PartnerRoleMessageExchange) _ode._server.getMessageExchangeByForeignKey(jbiMex.getExchangeId());
-        if (pmex == null) {
-            __log.warn("Received a response for unknown partner role message exchange " + jbiMex.getExchangeId());
-            return;
-        }
-<<<<<<< HEAD
-     
-        String mapperName = pmex.getProperty(Mapper.class.getName());
-        Mapper mapper = mapperName == null ? _ode.getDefaultMapper() : _ode.getMapper(mapperName);
-        if (mapper == null) {
-            String errmsg = "Mapper not found.";
-            __log.error(errmsg);
-            pmex.replyWithFailure(FailureType.FORMAT_ERROR, errmsg, null);
-        } else {
-            try {
-                Fault jbiFlt = jbiMex.getFault();
-                if (jbiFlt != null) {
-                    javax.wsdl.Fault wsdlFlt = mapper.toFaultType(jbiFlt, (Collection<javax.wsdl.Fault>) pmex
-                            .getOperation().getFaults().values());
-=======
+        final PartnerRoleMessageExchange outstanding = _outstandingExchanges.remove(jbiMex.getExchangeId());
+        if (outstanding == null) {
+            __log.warn("Received a response for unknown JBI message exchange " + jbiMex.getExchangeId());
+            return;
+        }
 
         try {
             _ode._scheduler.execTransaction(new Callable<Boolean>() {
@@ -227,7 +222,6 @@
                             Fault jbiFlt = jbiMex.getFault();
                             if (jbiFlt != null) {
                                 javax.wsdl.Fault wsdlFlt = mapper.toFaultType(jbiFlt, (Collection<javax.wsdl.Fault>) pmex.getOperation().getFaults().values());
->>>>>>> 90d71341
                                 if (wsdlFlt == null) {
                                     pmex.replyWithFailure(FailureType.FORMAT_ERROR, "Unrecognized fault message.", null);
                                 } else {
@@ -243,29 +237,25 @@
                                                 + wsdlFlt.getName(), null);
                                     }
                                 }
-                } else {
-                    Message response = pmex.createMessage(pmex.getOperation().getOutput().getMessage().getQName());
-                    mapper.toODE(response, jbiMex.getOutMessage(), pmex.getOperation().getOutput().getMessage());
-                    pmex.reply(response);
+                            } else {
+                                Message response = pmex.createMessage(pmex.getOperation().getOutput().getMessage().getQName());
+                                mapper.toODE(response, jbiMex.getOutMessage(), pmex.getOperation().getOutput().getMessage());
+                                pmex.reply(response);
+                            }
+                        } catch (MessageTranslationException mte) {
+                            __log.error("Error translating message.", mte);
+                            pmex.replyWithFailure(FailureType.FORMAT_ERROR, mte.getMessage(), null);
+                        }
+                    }
+                    return null;
                 }
-            } catch (MessageTranslationException mte) {
-                __log.error("Error translating message.", mte);
-                pmex.replyWithFailure(FailureType.FORMAT_ERROR, mte.getMessage(), null);
-            }
-        }
-    }
-
-<<<<<<< HEAD
-    protected void doSendJBI(final PartnerRoleMessageExchange odeMex, final MessageExchange jbiMex) {
-        try {
-            _ode.getChannel().send(jbiMex);
-        } catch (MessagingException e) {
-            String errmsg = "Error sending request-only message to JBI for ODE mex " + odeMex;
-            __log.error(errmsg, e);
-        }
-    }
-
-=======
+            });
+        } catch (Exception ex) {
+            __log.error("error delivering RESPONSE: ", ex);
+
+        }
+    }
+
     public void setResponseTimeout(long timeout) {
         _responseTimeout = timeout;
     }
@@ -273,5 +263,4 @@
     public long getResponseTimeout() {
         return _responseTimeout;
     }
->>>>>>> 90d71341
 }