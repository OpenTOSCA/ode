--- conflicted
+++ resolved
@@ -39,35 +39,21 @@
 
 import org.apache.commons.logging.Log;
 import org.apache.commons.logging.LogFactory;
-<<<<<<< HEAD
-import org.apache.ode.dao.bpel.BpelDAOConnectionFactory;
-=======
 import org.apache.ode.agents.memory.SizingAgent;
 import org.apache.ode.bpel.dao.BpelDAOConnectionFactory;
->>>>>>> 90d71341
 import org.apache.ode.bpel.engine.BpelServerImpl;
 import org.apache.ode.bpel.engine.ProcessAndInstanceManagementImpl;
 import org.apache.ode.bpel.iapi.Endpoint;
 import org.apache.ode.bpel.iapi.EndpointReference;
 import org.apache.ode.bpel.iapi.ProcessConf;
-<<<<<<< HEAD
-import org.apache.ode.bpel.iapi.Scheduler;
-import org.apache.ode.bpel.pmapi.InstanceManagement;
-import org.apache.ode.bpel.pmapi.ProcessManagement;
-import org.apache.ode.bpel.rapi.ProcessModel;
-import org.apache.ode.bpel.rapi.PartnerLinkModel;
-import org.apache.ode.bpel.rapi.Serializer;
-import org.apache.ode.dao.scheduler.SchedulerDAOConnectionFactory;
-import org.apache.ode.dao.store.ConfStoreDAOConnectionFactory;
-=======
 import org.apache.ode.bpel.o.OPartnerLink;
 import org.apache.ode.bpel.o.OProcess;
 import org.apache.ode.bpel.o.Serializer;
 import org.apache.ode.bpel.pmapi.InstanceManagement;
 import org.apache.ode.bpel.pmapi.ProcessManagement;
->>>>>>> 90d71341
 import org.apache.ode.jbi.msgmap.Mapper;
 import org.apache.ode.jbi.util.WSDLFlattener;
+import org.apache.ode.scheduler.simple.SimpleScheduler;
 import org.apache.ode.store.ProcessStoreImpl;
 import org.w3c.dom.Document;
 
@@ -108,15 +94,11 @@
 
     MessageExchangeContextImpl _mexContext;
 
-    Scheduler _scheduler;
+    SimpleScheduler _scheduler;
 
     ExecutorService _executorService;
 
-    BpelDAOConnectionFactory _bdaocf;
-
-    ConfStoreDAOConnectionFactory _cdaocf;
-
-    SchedulerDAOConnectionFactory _sdaocf;
+    BpelDAOConnectionFactory _daocf;
 
     OdeConfigProperties _config;
 
@@ -136,7 +118,6 @@
     /** Mapping of Endpoint to OdeService */
     private Map<Endpoint, OdeService> _activeOdeServices = new ConcurrentHashMap<Endpoint, OdeService>();
     private Map<OdeService, EndpointReference> _serviceEprMap = new HashMap<OdeService, EndpointReference>();
-
 
 
     /**
@@ -204,27 +185,19 @@
         	service = new OdeService(this, endpoint);
         try {
             ProcessConf pc = _store.getProcessConfiguration(pid);
-<<<<<<< HEAD
-            ProcessModel compiledProcess = null;
-            InputStream is = pc.getCBPInputStream();
-            try {
-                Serializer ofh = new Serializer(is);
-                compiledProcess = ofh.readPModel();
-=======
             InputStream is = pc.getCBPInputStream();
             OProcess compiledProcess = null;
             try {
                 Serializer ofh = new Serializer(is);
                 compiledProcess = ofh.readOProcess();
->>>>>>> 90d71341
             } finally {
                 is.close();            	
             }
             QName portType = null;
             for (Map.Entry<String, Endpoint> provide : pc.getProvideEndpoints().entrySet()) {
                 if (provide.getValue().equals(endpoint)) {
-                    PartnerLinkModel plink = compiledProcess.getPartnerLink(provide.getKey());
-                    portType = plink.getMyRolePortType().getQName();
+                    OPartnerLink plink = compiledProcess.getPartnerLink(provide.getKey());
+                    portType = plink.myRolePortType.getQName();
                     break;
                 }
             }
@@ -342,8 +315,6 @@
             }
         }
     }
-<<<<<<< HEAD
-=======
     
     public long calculateSizeOfService(EndpointReference epr) {
     	if (epr != null) {
@@ -356,5 +327,4 @@
     	}
     	return 0;
     }
->>>>>>> 90d71341
 }