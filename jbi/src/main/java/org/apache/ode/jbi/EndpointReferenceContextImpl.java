--- conflicted
+++ resolved
@@ -28,17 +28,13 @@
 import org.apache.ode.bpel.iapi.EndpointReferenceContext;
 import org.apache.ode.bpel.epr.MutableEndpoint;
 import org.apache.ode.utils.DOMUtils;
-import org.apache.ode.il.epr.MutableEndpoint;
 import org.w3c.dom.Document;
 import org.w3c.dom.DocumentFragment;
 import org.w3c.dom.Element;
 import org.w3c.dom.NodeList;
 
 import java.util.Map;
-<<<<<<< HEAD
-=======
 import java.util.HashMap;
->>>>>>> 90d71341
 
 /**
  * Implementation of the ODE {@link org.apache.ode.bpel.iapi.EndpointReferenceContext}
@@ -119,12 +115,8 @@
   }
 
     public Map getConfigLookup(EndpointReference epr) {
-<<<<<<< HEAD
-        return ((MutableEndpoint)epr).toMap();
-=======
         Map m = new HashMap();
         m.put("service", ((JbiEndpointReference)epr).getServiceEndpoint().getServiceName());
         return m;
->>>>>>> 90d71341
     }
 }