--- conflicted
+++ resolved
@@ -29,11 +29,7 @@
 
 public class SyntaxTest extends TestCase {
 
-<<<<<<< HEAD
-  private final static String TESTS_DIR = "target/test/resources";
-=======
   private final static String TESTS_DIR = "target/test-classes";
->>>>>>> 90d71341
   
   private File[] casesFiles = new File(TESTS_DIR).listFiles();
   
@@ -43,15 +39,9 @@
   @Override
   protected void setUp() throws Exception {
       super.setUp();
-<<<<<<< HEAD
-
-      if (!new File(TESTS_DIR).exists())
-          casesFiles = new File("target/test-classes").listFiles();
-=======
       
       casesFiles = new File(System.getProperty("baseDir")).listFiles();
       //casesFiles = new File(TESTS_DIR).listFiles();
->>>>>>> 90d71341
   }
   
   public void test() throws Exception {
