/*
 * Licensed to the Apache Software Foundation (ASF) under one
 * or more contributor license agreements.  See the NOTICE file
 * distributed with this work for additional information
 * regarding copyright ownership.  The ASF licenses this file
 * to you under the Apache License, Version 2.0 (the
 * "License"); you may not use this file except in compliance
 * with the License.  You may obtain a copy of the License at
 *
 *    http://www.apache.org/licenses/LICENSE-2.0
 *
 * Unless required by applicable law or agreed to in writing,
 * software distributed under the License is distributed on an
 * "AS IS" BASIS, WITHOUT WARRANTIES OR CONDITIONS OF ANY
 * KIND, either express or implied.  See the License for the
 * specific language governing permissions and limitations
 * under the License.
 */

package org.apache.ode.ql.jcc;

import java.util.ArrayList;
import java.util.Collection;

import org.apache.ode.ql.tree.Builder;
import org.apache.ode.ql.tree.nodes.Conjunction;
import org.apache.ode.ql.tree.nodes.Disjunction;
import org.apache.ode.ql.tree.nodes.Equality;
import org.apache.ode.ql.tree.nodes.GE;
import org.apache.ode.ql.tree.nodes.Greater;
import org.apache.ode.ql.tree.nodes.Identifier;
import org.apache.ode.ql.tree.nodes.In;
import org.apache.ode.ql.tree.nodes.LE;
import org.apache.ode.ql.tree.nodes.Less;
import org.apache.ode.ql.tree.nodes.Like;
import org.apache.ode.ql.tree.nodes.Limit;
import org.apache.ode.ql.tree.nodes.LogicNode;
import org.apache.ode.ql.tree.nodes.OrderBy;
import org.apache.ode.ql.tree.nodes.OrderByElement;
import org.apache.ode.ql.tree.nodes.OrderByType;
import org.apache.ode.ql.tree.nodes.Query;
import org.apache.ode.ql.tree.nodes.Value;

public class TreeBuilder extends Builder<String> {
    
    public org.apache.ode.ql.tree.nodes.Node build(String query) {
      try {
        org.apache.ode.ql.jcc.ASTStart start = new Parser(query).start();
        return build(start);
      }catch(ParseException ex) {
<<<<<<< HEAD
=======
        //TODO create common exception which will indicate parsing exception
>>>>>>> 90d71341
        throw new RuntimeException(ex.getMessage(), ex);
      }
    }
    private org.apache.ode.ql.tree.nodes.Node build(Node node) {
        if(node instanceof ASTAnd) {
            return createConjunction(node);
        } 
        if(node instanceof ASTOr) {
            return createDisjunction(node);
        } 
        if(node instanceof ASTLess) {
            return createLess(node);
        }
        if(node instanceof ASTGreater) {
            return createGreater(node);
        }
        if(node instanceof ASTLE) {
            return createLE(node);
        }
        if(node instanceof ASTIn) {
            return createIn(node);
        }
        if(node instanceof ASTGE) {
            return createGE(node);
        }
        if(node instanceof ASTEqual) {
            return createEquality(node);
        }
        if(node instanceof ASTLike) {
            return createLike(node);
        }
        if(node instanceof ASTStart) {
            return createSelection((ASTStart)node);
        }
        throw new IllegalArgumentException("Unsupported node type "+node.getClass());
    }
    
    private Query createSelection(ASTStart node) {
        Collection<Object> childs = new ArrayList<Object>(node.jjtGetNumChildren());
        OrderBy orderBy = null;
        Limit limit = null;
        for(int index = 0;index < node.jjtGetNumChildren();index++) {
          Node childNode = node.jjtGetChild(index);
            if(childNode instanceof ASTOrderBy) {
              orderBy = createOrderBy(childNode);
            } else if(childNode instanceof ASTLimit) {
              limit = createLimit(childNode);
            } else {
              Object child = build(childNode);
              childs.add(child);
            }
        }
        return new Query(childs, orderBy, limit);
    }
    private OrderBy createOrderBy(Node node) {
        Collection<OrderByElement> orders = new ArrayList<OrderByElement>(node.jjtGetNumChildren());
        for(int i = 0;i < node.jjtGetNumChildren();i++) {
          orders.add(createOrderByElement((ASTOrderByField)node.jjtGetChild(i)));
        }
        return new OrderBy(orders);
    }
    private OrderByElement createOrderByElement(ASTOrderByField node) {
        int childsNum = node.jjtGetNumChildren();
        OrderByType type;
        if(childsNum==1) {
            type = OrderByType.ASC;
        } if(childsNum==2) {
            ASTOrderType astType = (ASTOrderType)extractChildNode(node, 1);
            type = OrderByType.valueOf(astType.getValue().toUpperCase());
        } else {
<<<<<<< HEAD
=======
            //TODO
>>>>>>> 90d71341
            throw new IllegalArgumentException();
        }
        Identifier id = createIdentifier(node, 0);
        return new OrderByElement(id, type);
    }
    private Conjunction createConjunction(Node node) {
        Collection<LogicNode> childs = extractLogicNodes(node);
        return new Conjunction(childs);
    }
    
    private Disjunction createDisjunction(Node node) {
        Collection<LogicNode> childs = extractLogicNodes(node);
        return new Disjunction(childs);
    }
    
    private LE createLE(Node node) {
        checkChildsNumber(node, 2);
        return new LE(createIdentifier(node, 0), createValue(node, 1));
    }

    private In createIn(Node node) {
        checkChildsNumber(node, 2);
        Node inValuesNode = extractChildNode(node, 1, ASTInValues.class);
        Collection<Value> values = new ArrayList<Value>(inValuesNode.jjtGetNumChildren());
        for(int index = 0;index < inValuesNode.jjtGetNumChildren();index++) {
            values.add(createValue(inValuesNode, index));
        }
        return new In(createIdentifier(node, 0), values);
    }
    
    private GE createGE(Node node) {
        checkChildsNumber(node, 2);
        return new GE(createIdentifier(node, 0), createValue(node, 1));
    }
    private Less createLess(Node node) {
        checkChildsNumber(node, 2);
        return new Less(createIdentifier(node, 0), createValue(node, 1));
    }
    private Greater createGreater(Node node) {
        checkChildsNumber(node, 2);
        return new Greater(createIdentifier(node, 0), createValue(node, 1));
    }
    private Equality createEquality(Node node) {
        checkChildsNumber(node, 2);
        return new Equality(createIdentifier(node, 0), createValue(node, 1));
    }
    private Like createLike(Node node) {
        checkChildsNumber(node, 2);
        return new Like(createIdentifier(node, 0), createValue(node, 1));
    }
    
    private Value createValue(Node parentNode, int index) {
        return new Value<String>(extractValue(parentNode, index).value);
    }
    private Limit createLimit(Node node) {
        return new Limit(((ASTLimit)node).getNumber());
    }
    private Identifier createIdentifier(Node parentNode, int index) {
        Node node = extractChildNode(parentNode, index);
        if(node instanceof ASTField) {
            return new org.apache.ode.ql.tree.nodes.Field(((ASTField)node).name);
        }
        if(node instanceof ASTProperty) {
            return new org.apache.ode.ql.tree.nodes.Property(((ASTProperty)node).getName());
        }
<<<<<<< HEAD
=======
        //TODO
>>>>>>> 90d71341
        throw new IllegalArgumentException("");
    }
    private ASTValue extractValue(Node parentNode, int index) {
        return (ASTValue)extractChildNode(parentNode, index, ASTValue.class);
    }
    
    @SuppressWarnings("unchecked")
    private Node extractChildNode(Node parentNode, int index, Class expected) {
        Node node = extractChildNode(parentNode, index);
        if(!(expected.isAssignableFrom(node.getClass()))) {
<<<<<<< HEAD
=======
            //TODO
>>>>>>> 90d71341
            throw new IllegalArgumentException("");
        }
        return node;
    }
    private Node extractChildNode(Node parentNode, int index) {
        if(parentNode.jjtGetNumChildren()<=index) {
<<<<<<< HEAD
=======
            //TODO
>>>>>>> 90d71341
            throw new IllegalArgumentException("");
        }
        return parentNode.jjtGetChild(index);
    }
    
    private Collection<LogicNode> extractLogicNodes(Node parentNode) {
        Collection<LogicNode> childs = new ArrayList<LogicNode>(parentNode.jjtGetNumChildren());
        for(int index = 0;index < parentNode.jjtGetNumChildren();index++) {
            childs.add((LogicNode)build(parentNode.jjtGetChild(index)));
        }
        return childs;
    }

    /*
    private static boolean checkInheritance(Object obj, Class clazz) {
        return clazz.isAssignableFrom(clazz.getClass());
    }
    */
    private static void checkChildsNumber(Node node, int expected) {
        int actual = node.jjtGetNumChildren();
        if(actual!=expected) {
            throw new IllegalArgumentException("Expected childs cound("+actual+") differes from expected "+expected);
        }
    }
}<|MERGE_RESOLUTION|>--- conflicted
+++ resolved
@@ -48,10 +48,7 @@
         org.apache.ode.ql.jcc.ASTStart start = new Parser(query).start();
         return build(start);
       }catch(ParseException ex) {
-<<<<<<< HEAD
-=======
         //TODO create common exception which will indicate parsing exception
->>>>>>> 90d71341
         throw new RuntimeException(ex.getMessage(), ex);
       }
     }
@@ -122,10 +119,7 @@
             ASTOrderType astType = (ASTOrderType)extractChildNode(node, 1);
             type = OrderByType.valueOf(astType.getValue().toUpperCase());
         } else {
-<<<<<<< HEAD
-=======
             //TODO
->>>>>>> 90d71341
             throw new IllegalArgumentException();
         }
         Identifier id = createIdentifier(node, 0);
@@ -191,10 +185,7 @@
         if(node instanceof ASTProperty) {
             return new org.apache.ode.ql.tree.nodes.Property(((ASTProperty)node).getName());
         }
-<<<<<<< HEAD
-=======
         //TODO
->>>>>>> 90d71341
         throw new IllegalArgumentException("");
     }
     private ASTValue extractValue(Node parentNode, int index) {
@@ -205,20 +196,14 @@
     private Node extractChildNode(Node parentNode, int index, Class expected) {
         Node node = extractChildNode(parentNode, index);
         if(!(expected.isAssignableFrom(node.getClass()))) {
-<<<<<<< HEAD
-=======
             //TODO
->>>>>>> 90d71341
             throw new IllegalArgumentException("");
         }
         return node;
     }
     private Node extractChildNode(Node parentNode, int index) {
         if(parentNode.jjtGetNumChildren()<=index) {
-<<<<<<< HEAD
-=======
             //TODO
->>>>>>> 90d71341
             throw new IllegalArgumentException("");
         }
         return parentNode.jjtGetChild(index);
