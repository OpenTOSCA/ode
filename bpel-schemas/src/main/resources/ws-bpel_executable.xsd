<?xml version="1.0" encoding="UTF-8"?><!--
  ~ Licensed to the Apache Software Foundation (ASF) under one
  ~ or more contributor license agreements.  See the NOTICE file
  ~ distributed with this work for additional information
  ~ regarding copyright ownership.  The ASF licenses this file
  ~ to you under the Apache License, Version 2.0 (the
  ~ "License"); you may not use this file except in compliance
  ~ with the License.  You may obtain a copy of the License at
  ~
  ~    http://www.apache.org/licenses/LICENSE-2.0
  ~
  ~ Unless required by applicable law or agreed to in writing,
  ~ software distributed under the License is distributed on an
  ~ "AS IS" BASIS, WITHOUT WARRANTIES OR CONDITIONS OF ANY
  ~ KIND, either express or implied.  See the License for the
  ~ specific language governing permissions and limitations
  ~ under the License.
  -->

<!--
    Copyright (c) OASIS Open 2003-2006. All Rights Reserved.
-->
<xsd:schema targetNamespace="http://docs.oasis-open.org/wsbpel/2.0/process/executable"
            xmlns="http://docs.oasis-open.org/wsbpel/2.0/process/executable"
            xmlns:xsd="http://www.w3.org/2001/XMLSchema"
            elementFormDefault="qualified"
            blockDefault="#all">
    
    <xsd:annotation>
        <xsd:documentation>
            Schema for Executable Process for WS-BPEL 2.0
            Last modified date: 9th December, 2006
            
            2004-03-24: YIU-OSS: Alex Yiu: Extracted from wsbpel-specification-draft.doc (Rev 1.22 - Modified on 24 March, 2004)
            2004-03-24: YIU-OSS: Alex Yiu: Updated targetNamespace with "2004/03"
            2004-03-24: YIU-OSS: Alex Yiu: fixed a number of syntax typos (e.g remove complexContent)
            2004-06-26: YIU-OSS: Alex Yiu: Using XMLSpy to do a re-indent
            2004-06-28: YIU-OSS: Alex Yiu: Applying Issue 94 resolution by merging tActivityContainer and tActivityOrCompensateContainer
            2004-06-28: YIU-OSS: Alex Yiu: Applying Issue 75 resolution: by allowing partnerLinks declaration within a scope
            2004-06-28: YIU-OSS: Alex Yiu: Applying Issue 37 resolution: "initiate" attribute becomes a tri-value switch instead of a boolean switch
            2004-07-19: YIU-OSS: Alex Yiu: Adding "service-ref" element and its definition for issue 34
            2004-07-21: YIU-OSS: Alex Yiu: Applying Issue 43 and 44
            2004-09-01: YIU-OSS: Alex Yiu: Applying Issue 146: Making tVariable Extensible
            2004-09-01: YIU-OSS: Alex Yiu: Applying Issue 149: Adding formal documentation support to BPEL
            2004-09-01: YIU-OSS: Alex Yiu: A bunch of misc cleanup for Issue 13
            2004-10-20: YIU-OSS: Alex Yiu: Fixing schema problems discovered by Dieter Koenig
            2004-10-20: YIU-OSS: Alex Yiu: Applying Issue 123
            2004-10-20: YIU-OSS: Alex Yiu: Applying some non-normative changes suggested by Paul Brown
            2004-11-30: YIU-OSS: Alex Yiu: Applying Issue 152 and 165
            2004-12-02: YIU-OSS: Alex Yiu: Applying Issue 135 (TerminationHandler changes from Satish)
            2005-04-02: curbera-oss: Paco Curbera: Applying Issue 93
            2005-04-24: curbera-oss: Paco Curbera: Applying Issue 112
            2005-05-01: YIU-OSS: Alex Yiu: Fixing XSD syntax typo for Issue 112
            2005-05-02: YIU-OSS: Alex Yiu: Reapplying XSD syntax changes lost during CVS Migration:
                    (a) Moving terminationHandler from process level to scope level
                    (b) removing compensationHandler from the process level
                    (c) renaming an attribute of "scope" from "variableAccessSerializable" to "isolated"
                    (d) removing "enableInstanceCompensation" attribute from XSD
                    (e) removing "partner" and "partners" element
            2005-05-06: Rev 1.18: Assaf Arkin: Applying Issue 160, added validate activity, validate attribute to assign, simple type tNCNames
            2005-06-24: Rev 1.19: YIU-OSS: Alex Yiu: fixing minor typo in the Rev 1.18
            2005-06-28: Rev 1.20: YIU-OSS: Alex Yiu: applying Issue 140 - adding "repeatUntil" activity
            2005-07-25: Rev 1.21: YIU-OSS: Alex Yiu: Applying Issue 103, 199, 203 and Issue 196
            2005-08-14: Rev 1.22: curbera-oss: Paco Curbera: Applying Issue 139.1, 147
            2005-08-20: Rev 1.23: assaf-oss: Assaf Arkin: fixed issues 202, 206, 209, 214 and 132. (this comment is added by alex)
            2005-08-29: Rev 1.24: YIU-OSS: Alex Yiu: rectify the definition of "forEach" (issue 147) according to the issue 204 by adding "scope" (note: we still need to apply the rest of issue 204.
            2005-08-30: Rev 1.25: YIU-OSS: Alex Yiu:
                Apply XSD changes for Issue 190, Issue 136, Issue 213.
                Apply XSD Changes for Issue 111 and 11.1
                Apply XSD Changes for Issue 192 by merging wsbpel_msgprop.xsd into this wsbpel_main.xsd
                XSD Changes in Issue 145 was missing. Re-apply it here.
            2005-10-15: Rev 1.26: YIU-OSS: Alex Yiu:
                Apply XSD Changes for issue 92
            2005-12-05: Rev 1.27: Assaf: In tValidate inlined type for variables attribute.
            2005-12-11: Rev 1.28: YIU-OSS: Alex Yiu:
                Fixing XSD to allow: (a) other URI in importType (b) repeatEvery to be used standalone
                Applied Issue 204 and 6.2
                2006-02-14: Rev 1.29: Alex Alves: Issue 110
            2006-02-21: Rev 1.30: YIU-OSS: Alex Yiu:
                Apply Issue 217: changing "compensate" activity and adding "compensateScope" activity
            2006-03-07: Rev 1.31: Danny van der Rijn: Action Item 21:
                Remove WSDL namespace declaration and import
            2006-03-20: Rev 1.32: YIU-OSS: Alex Yiu: 
                Making namespace and location optional in tImport
                (Corresponding to action item #26)
            2006-03-21: Rev 1.33: YIU-OSS: Alex Yiu: 
                Removing "iterator" element from "forEach" 
            2006-03-23: Rev 1.34: YIU-OSS: Alex Yiu:
                Adding keepSrcElementName to copy
            2006-04-05: Rev 1.35: YIU-OSS: Alex Yiu:
                Applying Issue 248: restricting "any" under "extensionActivity" 
                to "##other" namespace
            2006-05-02: Rev 1.36: YIU-OSS: Alex Yiu:
                Applying Issue 237 (dropping "then" wrapper element within "if")
                Adding "messageExchanges" and "messageExchange" 
            2006-07-26: Rev 1.37: YIU-OSS: Alex Yiu:
                Fixing "onEvent" syntax (pointed out by Ron Ten-Hove)
            2006-07-26: Rev 1.38: YIU-OSS: Alex Yiu:
                Applying Issue 295
            2006-07-26: Rev 1.39: YIU-OSS: Alex Yiu:
                Converting most element declaration from LED to GED 
            2006-07-26: Rev 1.40: YIU-OSS: Alex Yiu:
                Apply issue 257, 259, 268, 269 and some misc fix
            2006-07-27: Rev 1.41: Thomas Schulze:
                Replaced prefix "bpws" with "bpel"
                Removed attribute "abstractProcess" from "tProcess"
                Apply issue 282
            2006-07-28: Rev 1.42: Alex Yiu
                Refactor tOnMsgCommon
                Clarify and refactor tActivityOrCompensateContainer concept 
                into tFaultHandlerBase and tCompensationAllowedActivityContainer
            2006-07-28: Rev 1.43: Alex Yiu
                Re-order element declaration for cosmetic reason
            2006-07-28: Rev 1.44: Alex Yiu
                Apply Issue a portion of Issue 294.1: 
                Spilt "service-ref" into one schema 
                and "property" and "propertyAlias" into another schema
            2006-07-31: Rev 1.45: Alex Yiu
                Rearranging namespace and prefix 
                to prepare Abstract+Executable BPEL refactoring
            2006-08-01: Rev 1.46: Alex Yiu
                Make all types defined in this XSD named instead of anonymous
            2006-08-02: Rev 1.47: Thomas Schulze
                Done some formatting / reordering.
                Remove types tFaultHandlerBase, tCompensationAllowedActivityContainer,
                tCompensationHandler and tTerminationHandler.
                Replace all references to the types above with tActivityContainer.
                Added blockDefault to block restriction, extension and substitution.
                Adapted comments.
                Applied Issue 305 and AI 113.
            2006-08-03: Rev 1.48: Alex Yiu
                Add minLength restriction to BPELVariableNames type
                Make two cosmetic to prepare the spinning off of Abstract BPEL Schema:
                ** Add minOccurs="1" to element declaration which is using default minOccurs value
                ** For XSD simple type being used in an attribute declaration, the prefix is
                changed from "xsd" to "simple". 
                Additional note: We may need to evaluate this blockDefault change comprehensively
            2006-08-07: Rev 1.49: Thomas Schulze
                Minor formatting changes.
                Removed prefix "simple:", replaced with "xsd:".
                
            *****************************************
                
            2006-08-08: Rev 1.1: Alex Yiu
                Remove opaque attribute in "tFrom"
                Rename the file from wsbpel_main.xsd (rev 1.49) to ws-bpel_executable.xsd
                Change the targetNamespace URI to:
                http://docs.oasis-open.org/ws-bpel/2.0/process/executable
            2006-08-09: Rev 1.2: Alex Yiu
                A minor update and clarification in comments and documentation
            2006-08-16: Rev 1.3: Thomas Schulze
                Minor formatting changes.
                Apply AI 151: change the defaults of queryLanguage and expressionLanguage from "urn:oasis:names:tc:ws2.0:sublang:xpath1.0"
                to "urn:oasis:names:tc:wsbpel:2.0:sublang:xpath1.0".
                Apply AI 152: change the targetNamespace from "http://docs.oasis-open.org/ws-bpel/2.0/process/executable"
                to "http://docs.oasis-open.org/wsbpel/2.0/process/executable".
                Apply the two friendly amendments made in today's call. That are:
                1) make the QName list non empty (simpleType QNames)
                2) make fromParts, fromPart, toParts, toPart extensible
                Add a copyright statement.
            2006-08-17: Rev 1.4: Alex Yiu
                Adding last modified date and small reformatting for copyright statement
            2006-10-18: Rev 1.5: Alex Yiu
                Apply changes for public review issue R9
                to qualify the "LED" comment
            2006-11-14: Rev 1.6: Dieter Koenig
                Added minOccurs="0" to the branches element
            2006-11-15: Rev 1.7: Dieter/Thomas
                Minor formatting for ease of comparsion
            2006-11-15: Rev 1.8: Alex Yiu
                Issue R29: Removing the default for "initializePartnerRole"
<<<<<<< HEAD
            2006-11-15: Rev 1.9: Alex Yiu	
=======
            2006-11-15: Rev 1.9: Alex Yiu   
>>>>>>> 90d71341
                Issue R33: Adding "ignoreMissingFromData" attribute
            2006-12-09: Rev 1.10: Alex Yiu
                Change the last modified date
        </xsd:documentation>
    </xsd:annotation>
    
    <xsd:import namespace="http://www.w3.org/XML/1998/namespace" schemaLocation="http://www.w3.org/2001/xml.xsd"/>
    
    <xsd:element name="process" type="tProcess">
        <xsd:annotation>
            <xsd:documentation>
                This is the root element for a WS-BPEL 2.0 process.
            </xsd:documentation>
        </xsd:annotation>
    </xsd:element>
    <xsd:complexType name="tProcess">
        <xsd:complexContent>
            <xsd:extension base="tExtensibleElements">
                <xsd:sequence>
                    <xsd:element ref="extensions" minOccurs="0"/>
                    <xsd:element ref="import" minOccurs="0" maxOccurs="unbounded"/>
                    <xsd:element ref="partnerLinks" minOccurs="0"/>
                    <xsd:element ref="messageExchanges" minOccurs="0"/>
                    <xsd:element ref="variables" minOccurs="0"/>
                    <xsd:element ref="correlationSets" minOccurs="0"/>
                    <xsd:element ref="faultHandlers" minOccurs="0"/>
                    <xsd:element ref="eventHandlers" minOccurs="0"/>
                    <xsd:group ref="activity" minOccurs="1"/>
                </xsd:sequence>
                <xsd:attribute name="name" type="xsd:NCName" use="required"/>
                <xsd:attribute name="targetNamespace" type="xsd:anyURI" use="required"/>
                <xsd:attribute name="queryLanguage" type="xsd:anyURI" default="urn:oasis:names:tc:wsbpel:2.0:sublang:xpath1.0"/>
                <xsd:attribute name="expressionLanguage" type="xsd:anyURI" default="urn:oasis:names:tc:wsbpel:2.0:sublang:xpath1.0"/>
                <xsd:attribute name="suppressJoinFailure" type="tBoolean" default="no"/>
                <xsd:attribute name="exitOnStandardFault" type="tBoolean" default="no"/>
<<<<<<< HEAD
                <xsd:attribute name="atomic" type="tBoolean" default="no"/>
=======
>>>>>>> 90d71341
            </xsd:extension>
        </xsd:complexContent>
    </xsd:complexType>
    
    <xsd:complexType name="tExtensibleElements">
        <xsd:annotation>
            <xsd:documentation>
                This type is extended by other component types to allow elements and attributes from
                other namespaces to be added at the modeled places.
            </xsd:documentation>
        </xsd:annotation>
        <xsd:sequence>
            <xsd:element ref="documentation" minOccurs="0" maxOccurs="unbounded"/>
            <xsd:any namespace="##other" processContents="lax" minOccurs="0" maxOccurs="unbounded"/>
        </xsd:sequence>
        <xsd:anyAttribute namespace="##other" processContents="lax"/>
    </xsd:complexType>
    
    <xsd:element name="documentation" type="tDocumentation"/>
    <xsd:complexType name="tDocumentation" mixed="true">
        <xsd:sequence>
            <xsd:any processContents="lax" minOccurs="0" maxOccurs="unbounded"/>
        </xsd:sequence>
        <xsd:attribute name="source" type="xsd:anyURI"/>
        <xsd:attribute ref="xml:lang"/>
    </xsd:complexType>
    
    <xsd:group name="activity">
        <xsd:annotation>
            <xsd:documentation>
                All standard WS-BPEL 2.0 activities in alphabetical order. Basic activities
                and structured activities.
                Addtional constraints:
                - rethrow activity can be used ONLY within a fault handler
                  (i.e. "catch" and "catchAll" element)
                - compensate or compensateScope activity can be used ONLY
                  within a fault handler, a compensation handler or a termination handler
            </xsd:documentation>
        </xsd:annotation>
        <xsd:choice>
            <xsd:element ref="assign"/>
            <xsd:element ref="compensate"/>
            <xsd:element ref="compensateScope"/>
            <xsd:element ref="empty"/>
            <xsd:element ref="exit"/>
            <xsd:element ref="extensionActivity"/>
            <xsd:element ref="flow"/>
            <xsd:element ref="forEach"/>
            <xsd:element ref="if"/>
            <xsd:element ref="invoke"/>
            <xsd:element ref="pick"/>
            <xsd:element ref="receive"/>
            <xsd:element ref="repeatUntil"/>
            <xsd:element ref="reply"/>
            <xsd:element ref="rethrow"/>
            <xsd:element ref="scope"/>
            <xsd:element ref="sequence"/>
            <xsd:element ref="throw"/>
            <xsd:element ref="validate"/>
            <xsd:element ref="wait"/>
            <xsd:element ref="while"/>
        </xsd:choice>
    </xsd:group>
    
    <xsd:element name="extensions" type="tExtensions"/>
    <xsd:complexType name="tExtensions">
        <xsd:complexContent>
            <xsd:extension base="tExtensibleElements">
                <xsd:sequence>
                    <xsd:element ref="extension" minOccurs="1" maxOccurs="unbounded"/>
                </xsd:sequence>
            </xsd:extension>
        </xsd:complexContent>
    </xsd:complexType>
    
    <xsd:element name="extension" type="tExtension"/>
    <xsd:complexType name="tExtension">
        <xsd:complexContent>
            <xsd:extension base="tExtensibleElements">
                <xsd:attribute name="namespace" type="xsd:anyURI" use="required"/>
                <xsd:attribute name="mustUnderstand" type="tBoolean" use="required"/>
            </xsd:extension>
        </xsd:complexContent>
    </xsd:complexType>
    
    <xsd:element name="import" type="tImport"/>
    <xsd:complexType name="tImport">
        <xsd:complexContent>
            <xsd:extension base="tExtensibleElements">
                <xsd:attribute name="namespace" type="xsd:anyURI" use="optional"/>
                <xsd:attribute name="location" type="xsd:anyURI" use="optional"/>
                <xsd:attribute name="importType" type="xsd:anyURI" use="required"/>
            </xsd:extension>
        </xsd:complexContent>
    </xsd:complexType>
    
    <xsd:element name="partnerLinks" type="tPartnerLinks"/>
    <xsd:complexType name="tPartnerLinks">
        <xsd:complexContent>
            <xsd:extension base="tExtensibleElements">
                <xsd:sequence>
                    <xsd:element ref="partnerLink" minOccurs="1" maxOccurs="unbounded"/>
                </xsd:sequence>
            </xsd:extension>
        </xsd:complexContent>
    </xsd:complexType>
    
    <xsd:element name="partnerLink" type="tPartnerLink"/>
    <xsd:complexType name="tPartnerLink">
        <xsd:complexContent>
            <xsd:extension base="tExtensibleElements">
                <xsd:attribute name="name" type="xsd:NCName" use="required"/>
                <xsd:attribute name="partnerLinkType" type="xsd:QName" use="required"/>
                <xsd:attribute name="myRole" type="xsd:NCName"/>
                <xsd:attribute name="partnerRole" type="xsd:NCName"/>
                <xsd:attribute name="initializePartnerRole" type="tBoolean"/>
            </xsd:extension>
        </xsd:complexContent>
    </xsd:complexType>
    
    <xsd:element name="messageExchanges" type="tMessageExchanges"/>
    <xsd:complexType name="tMessageExchanges">
        <xsd:complexContent>
            <xsd:extension base="tExtensibleElements">
                <xsd:sequence>
                    <xsd:element ref="messageExchange" minOccurs="1" maxOccurs="unbounded"/>
                </xsd:sequence>
            </xsd:extension>
        </xsd:complexContent>
    </xsd:complexType>
    
    <xsd:element name="messageExchange" type="tMessageExchange"/>
    <xsd:complexType name="tMessageExchange">
        <xsd:complexContent>
            <xsd:extension base="tExtensibleElements">
                <xsd:attribute name="name" type="xsd:NCName" use="required"/>
            </xsd:extension>
        </xsd:complexContent>
    </xsd:complexType>
    
    <xsd:element name="variables" type="tVariables"/>
    <xsd:complexType name="tVariables">
        <xsd:complexContent>
            <xsd:extension base="tExtensibleElements">
                <xsd:sequence>
                    <xsd:element ref="variable" minOccurs="1" maxOccurs="unbounded"/>
                </xsd:sequence>
            </xsd:extension>
        </xsd:complexContent>
    </xsd:complexType>
    
    <xsd:element name="variable" type="tVariable"/>
    <xsd:complexType name="tVariable">
        <xsd:complexContent>
            <xsd:extension base="tExtensibleElements">
                <xsd:sequence>
                    <xsd:element ref="from" minOccurs="0"/>
                </xsd:sequence>
                <xsd:attribute name="name" type="BPELVariableName" use="required"/>
                <xsd:attribute name="messageType" type="xsd:QName" use="optional"/>
                <xsd:attribute name="type" type="xsd:QName" use="optional"/>
                <xsd:attribute name="element" type="xsd:QName" use="optional"/>
            </xsd:extension>
        </xsd:complexContent>
    </xsd:complexType>
    
    <xsd:simpleType name="BPELVariableName">
        <xsd:restriction base="xsd:NCName">
            <xsd:pattern value="[^\.]+"/>
        </xsd:restriction>
    </xsd:simpleType>
    
    <xsd:element name="correlationSets" type="tCorrelationSets"/>
    <xsd:complexType name="tCorrelationSets">
        <xsd:complexContent>
            <xsd:extension base="tExtensibleElements">
                <xsd:sequence>
                    <xsd:element ref="correlationSet" minOccurs="1" maxOccurs="unbounded"/>
                </xsd:sequence>
            </xsd:extension>
        </xsd:complexContent>
    </xsd:complexType>
    
    <xsd:element name="correlationSet" type="tCorrelationSet"/>
    <xsd:complexType name="tCorrelationSet">
        <xsd:complexContent>
            <xsd:extension base="tExtensibleElements">
                <xsd:attribute name="properties" type="QNames" use="required"/>
                <xsd:attribute name="name" type="xsd:NCName" use="required"/>
            </xsd:extension>
        </xsd:complexContent>
    </xsd:complexType>
    
    <xsd:simpleType name="QNames">
        <xsd:restriction>
            <xsd:simpleType>
                <xsd:list itemType="xsd:QName"/>
            </xsd:simpleType>
            <xsd:minLength value="1"/>
        </xsd:restriction>
    </xsd:simpleType>
    
    <xsd:element name="faultHandlers" type="tFaultHandlers"/>
    <xsd:complexType name="tFaultHandlers">
        <xsd:complexContent>
            <xsd:extension base="tExtensibleElements">
                <xsd:sequence>
                    <xsd:element ref="catch" minOccurs="0" maxOccurs="unbounded"/>
                    <xsd:element ref="catchAll" minOccurs="0"/>
                </xsd:sequence>
            </xsd:extension>
        </xsd:complexContent>
    </xsd:complexType>
    
    <xsd:element name="catch" type="tCatch">
        <xsd:annotation>
            <xsd:documentation>
                This element can contain all activities including the activities
                compensate, compensateScope and rethrow.
            </xsd:documentation>
        </xsd:annotation>
    </xsd:element>
    <xsd:complexType name="tCatch">
        <xsd:complexContent>
            <xsd:extension base="tActivityContainer">
                <xsd:attribute name="faultName" type="xsd:QName"/>
                <xsd:attribute name="faultVariable" type="BPELVariableName"/>
                <xsd:attribute name="faultMessageType" type="xsd:QName"/>
                <xsd:attribute name="faultElement" type="xsd:QName"/>
            </xsd:extension>
        </xsd:complexContent>
    </xsd:complexType>
    
    <xsd:element name="catchAll" type="tActivityContainer">
        <xsd:annotation>
            <xsd:documentation>
                This element can contain all activities including the activities
                compensate, compensateScope and rethrow.
            </xsd:documentation>
        </xsd:annotation>
    </xsd:element>
    
    <xsd:complexType name="tActivityContainer">
        <xsd:complexContent>
            <xsd:extension base="tExtensibleElements">
                <xsd:sequence>
                    <xsd:group ref="activity" minOccurs="1"/>
                </xsd:sequence>
            </xsd:extension>
        </xsd:complexContent>
    </xsd:complexType>
    
    <xsd:element name="eventHandlers" type="tEventHandlers"/>
    <xsd:complexType name="tEventHandlers">
        <xsd:annotation>
            <xsd:documentation>
                XSD Authors: The child element onAlarm needs to be a Local Element Declaration, 
                because there is another onAlarm element defined for the pick activity.
            </xsd:documentation>
        </xsd:annotation>
        <xsd:complexContent>
            <xsd:extension base="tExtensibleElements">
                <xsd:sequence>
                    <xsd:element ref="onEvent" minOccurs="0" maxOccurs="unbounded"/>
                    <xsd:element name="onAlarm" type="tOnAlarmEvent" minOccurs="0" maxOccurs="unbounded"/>
                </xsd:sequence>
            </xsd:extension>
        </xsd:complexContent>
    </xsd:complexType>
    
    <xsd:element name="onEvent" type="tOnEvent"/>
    <xsd:complexType name="tOnEvent">
        <xsd:complexContent>
            <xsd:extension base="tOnMsgCommon">
                <xsd:sequence>
                    <xsd:element ref="scope" minOccurs="1"/>
                </xsd:sequence>
                <xsd:attribute name="messageType" type="xsd:QName" use="optional"/>
                <xsd:attribute name="element" type="xsd:QName" use="optional"/>
<<<<<<< HEAD
                <xsd:attribute name="atomic" type="tBoolean" default="no"/>
=======
>>>>>>> 90d71341
            </xsd:extension>
        </xsd:complexContent>
    </xsd:complexType>
    
    <xsd:complexType name="tOnMsgCommon">
        <xsd:annotation>
            <xsd:documentation>
                XSD Authors: The child element correlations needs to be a Local Element Declaration, 
                because there is another correlations element defined for the invoke activity.
            </xsd:documentation>
        </xsd:annotation>
        <xsd:complexContent>
            <xsd:extension base="tExtensibleElements">
                <xsd:sequence>
                    <xsd:element name="correlations" type="tCorrelations" minOccurs="0"/>
                    <xsd:element ref="fromParts" minOccurs="0"/>
                </xsd:sequence>
                <xsd:attribute name="partnerLink" type="xsd:NCName" use="required"/>
                <xsd:attribute name="portType" type="xsd:QName" use="optional"/>
                <xsd:attribute name="operation" type="xsd:NCName" use="required"/>
                <xsd:attribute name="messageExchange" type="xsd:NCName" use="optional"/>
                <xsd:attribute name="variable" type="BPELVariableName" use="optional"/>
<<<<<<< HEAD
=======
                <xsd:attribute name="route" use="optional" default="one">
                    <xsd:simpleType>
                        <xs:restriction base="xs:NMTOKEN">
                            <xs:enumeration value="all"/>
                            <xs:enumeration value="one"/>
                        </xs:restriction>
                    </xsd:simpleType>
                </xsd:attribute>
>>>>>>> 90d71341
            </xsd:extension>
        </xsd:complexContent>
    </xsd:complexType>
    
    <xsd:complexType name="tCorrelations">
        <xsd:annotation>
            <xsd:documentation>
                XSD Authors: The child element correlation needs to be a Local Element Declaration, 
                because there is another correlation element defined for the invoke activity.
            </xsd:documentation>
        </xsd:annotation>
        <xsd:complexContent>
            <xsd:extension base="tExtensibleElements">
                <xsd:sequence>
                    <xsd:element name="correlation" type="tCorrelation" minOccurs="1" maxOccurs="unbounded"/>
                </xsd:sequence>
            </xsd:extension>
        </xsd:complexContent>
    </xsd:complexType>
    
    <xsd:complexType name="tCorrelation">
        <xsd:complexContent>
            <xsd:extension base="tExtensibleElements">
                <xsd:attribute name="set" type="xsd:NCName" use="required"/>
                <xsd:attribute name="initiate" type="tInitiate" default="no"/>
            </xsd:extension>
        </xsd:complexContent>
    </xsd:complexType>
    
    <xsd:simpleType name="tInitiate">
        <xsd:restriction base="xsd:string">
            <xsd:enumeration value="yes"/>
            <xsd:enumeration value="join"/>
            <xsd:enumeration value="no"/>
        </xsd:restriction>
    </xsd:simpleType>
    
    <xsd:complexType name="tOnAlarmEvent">
        <xsd:complexContent>
            <xsd:extension base="tExtensibleElements">
                <xsd:sequence>
                    <xsd:choice>
                        <xsd:sequence>
                            <xsd:group ref="forOrUntilGroup" minOccurs="1"/>
                            <xsd:element ref="repeatEvery" minOccurs="0"/>
                        </xsd:sequence>
                        <xsd:element ref="repeatEvery" minOccurs="1"/>
                    </xsd:choice>
                    <xsd:element ref="scope" minOccurs="1"/>
                </xsd:sequence>
            </xsd:extension>
        </xsd:complexContent>
    </xsd:complexType>
    
    <xsd:group name="forOrUntilGroup">
        <xsd:choice>
            <xsd:element ref="for" minOccurs="1"/>
            <xsd:element ref="until" minOccurs="1"/>
        </xsd:choice>
    </xsd:group>
    
    <xsd:element name="for" type="tDuration-expr"/>
    
    <xsd:element name="until" type="tDeadline-expr"/>
    
    <xsd:element name="repeatEvery" type="tDuration-expr"/>
    
    <xsd:complexType name="tActivity">
        <xsd:complexContent>
            <xsd:extension base="tExtensibleElements">
                <xsd:sequence>
                    <xsd:element ref="targets" minOccurs="0"/>
                    <xsd:element ref="sources" minOccurs="0"/>
                </xsd:sequence>
                <xsd:attribute name="name" type="xsd:NCName"/>
                <xsd:attribute name="suppressJoinFailure" type="tBoolean" use="optional"/>
            </xsd:extension>
        </xsd:complexContent>
    </xsd:complexType>
    
    <xsd:element name="targets" type="tTargets"/>
    <xsd:complexType name="tTargets">
        <xsd:complexContent>
            <xsd:extension base="tExtensibleElements">
                <xsd:sequence>
                    <xsd:element ref="joinCondition" minOccurs="0"/>
                    <xsd:element ref="target" minOccurs="1" maxOccurs="unbounded"/>
                </xsd:sequence>
            </xsd:extension>
        </xsd:complexContent>
    </xsd:complexType>
    
    <xsd:element name="joinCondition" type="tCondition"/>
    
    <xsd:element name="target" type="tTarget"/>
    <xsd:complexType name="tTarget">
        <xsd:complexContent>
            <xsd:extension base="tExtensibleElements">
                <xsd:attribute name="linkName" type="xsd:NCName" use="required"/>
            </xsd:extension>
        </xsd:complexContent>
    </xsd:complexType>
    
    <xsd:element name="sources" type="tSources"/>
    <xsd:complexType name="tSources">
        <xsd:complexContent>
            <xsd:extension base="tExtensibleElements">
                <xsd:sequence>
                    <xsd:element ref="source" minOccurs="1" maxOccurs="unbounded"/>
                </xsd:sequence>
            </xsd:extension>
        </xsd:complexContent>
    </xsd:complexType>
    
    <xsd:element name="source" type="tSource"/>
    <xsd:complexType name="tSource">
        <xsd:complexContent>
            <xsd:extension base="tExtensibleElements">
                <xsd:sequence>
                    <xsd:element ref="transitionCondition" minOccurs="0"/>
                </xsd:sequence>
                <xsd:attribute name="linkName" type="xsd:NCName" use="required"/>
            </xsd:extension>
        </xsd:complexContent>
    </xsd:complexType>
    
    <xsd:element name="transitionCondition" type="tCondition"/>
    
    <xsd:element name="assign" type="tAssign"/>
    <xsd:complexType name="tAssign">
        <xsd:complexContent>
            <xsd:extension base="tActivity">
                <xsd:sequence>
                    <xsd:choice maxOccurs="unbounded">
                        <xsd:element ref="copy" minOccurs="1"/>
                        <xsd:element ref="extensionAssignOperation" minOccurs="1"/>
                    </xsd:choice>
                </xsd:sequence>
                <xsd:attribute name="validate" type="tBoolean" use="optional" default="no"/>
            </xsd:extension>
        </xsd:complexContent>
    </xsd:complexType>
    
    <xsd:element name="copy" type="tCopy"/>
    <xsd:complexType name="tCopy">
        <xsd:complexContent>
            <xsd:extension base="tExtensibleElements">
                <xsd:sequence>
                    <xsd:element ref="from" minOccurs="1"/>
                    <xsd:element ref="to" minOccurs="1"/>
                </xsd:sequence>
                <xsd:attribute name="keepSrcElementName" type="tBoolean" use="optional" default="no"/>
                <xsd:attribute name="ignoreMissingFromData" type="tBoolean" use="optional" default="no"/>
                <xsd:attribute name="ignoreUninitializedFromVariable" type="tBoolean" use="optional" default="no"/>
                <xsd:attribute name="insertMissingToData" type="tBoolean" use="optional" default="no"/>
            </xsd:extension>
        </xsd:complexContent>
    </xsd:complexType>
    
    <xsd:element name="from" type="tFrom"/>
    <xsd:complexType name="tFrom" mixed="true">
        <xsd:sequence>
            <xsd:element ref="documentation" minOccurs="0" maxOccurs="unbounded"/>
            <xsd:any namespace="##other" processContents="lax" minOccurs="0" maxOccurs="unbounded"/>
            <xsd:choice minOccurs="0">
                <xsd:element ref="literal" minOccurs="1"/>
                <xsd:element ref="query" minOccurs="1"/>
            </xsd:choice>
        </xsd:sequence>
        <xsd:attribute name="expressionLanguage" type="xsd:anyURI"/>
        <xsd:attribute name="variable" type="BPELVariableName"/>
        <xsd:attribute name="part" type="xsd:NCName"/>
        <xsd:attribute name="property" type="xsd:QName"/>
        <xsd:attribute name="partnerLink" type="xsd:NCName"/>
        <xsd:attribute name="endpointReference" type="tRoles"/>
        <xsd:anyAttribute namespace="##other" processContents="lax"/>
    </xsd:complexType>
    
    <xsd:element name="literal" type="tLiteral"/>
    <xsd:complexType name="tLiteral" mixed="true">
        <xsd:sequence>
            <xsd:any namespace="##any" processContents="lax" minOccurs="0" maxOccurs="1"/>
        </xsd:sequence>
    </xsd:complexType>
    
    <xsd:element name="query" type="tQuery"/>
    <xsd:complexType name="tQuery" mixed="true">
        <xsd:sequence>
            <xsd:any processContents="lax" minOccurs="0" maxOccurs="unbounded"/>
        </xsd:sequence>
        <xsd:attribute name="queryLanguage" type="xsd:anyURI"/>
        <xsd:anyAttribute namespace="##other" processContents="lax"/>
    </xsd:complexType>
    
    <xsd:simpleType name="tRoles">
        <xsd:restriction base="xsd:string">
            <xsd:enumeration value="myRole"/>
            <xsd:enumeration value="partnerRole"/>
        </xsd:restriction>
    </xsd:simpleType>
    
    <xsd:element name="to" type="tTo"/>
    <xsd:complexType name="tTo" mixed="true">
        <xsd:sequence>
            <xsd:element ref="documentation" minOccurs="0" maxOccurs="unbounded"/>
            <xsd:any namespace="##other" processContents="lax" minOccurs="0" maxOccurs="unbounded"/>
            <xsd:element ref="query" minOccurs="0"/>
        </xsd:sequence>
        <xsd:attribute name="expressionLanguage" type="xsd:anyURI"/>
        <xsd:attribute name="variable" type="BPELVariableName"/>
        <xsd:attribute name="part" type="xsd:NCName"/>
        <xsd:attribute name="property" type="xsd:QName"/>
        <xsd:attribute name="partnerLink" type="xsd:NCName"/>
        <xsd:anyAttribute namespace="##other" processContents="lax"/>
    </xsd:complexType>
    
    <xsd:element name="extensionAssignOperation" type="tExtensionAssignOperation"/>
    <xsd:complexType name="tExtensionAssignOperation">
        <xsd:complexContent>
            <xsd:extension base="tExtensibleElements"/>
        </xsd:complexContent>
    </xsd:complexType>
    
    <xsd:element name="compensate" type="tCompensate"/>
    <xsd:complexType name="tCompensate">
        <xsd:complexContent>
            <xsd:extension base="tActivity"/>
        </xsd:complexContent>
    </xsd:complexType>
    
    <xsd:element name="compensateScope" type="tCompensateScope"/>
    <xsd:complexType name="tCompensateScope">
        <xsd:complexContent>
            <xsd:extension base="tActivity">
                <xsd:attribute name="target" type="xsd:NCName" use="required"/>
            </xsd:extension>
        </xsd:complexContent>
    </xsd:complexType>
    
    <xsd:element name="empty" type="tEmpty"/>
    <xsd:complexType name="tEmpty">
        <xsd:complexContent>
            <xsd:extension base="tActivity"/>
        </xsd:complexContent>
    </xsd:complexType>
    
    <xsd:element name="exit" type="tExit"/>
    <xsd:complexType name="tExit">
        <xsd:complexContent>
            <xsd:extension base="tActivity"/>
        </xsd:complexContent>
    </xsd:complexType>
    
    <xsd:element name="extensionActivity" type="tExtensionActivity"/>
    <xsd:complexType name="tExtensionActivity">
        <xsd:sequence>
            <xsd:any namespace="##other" processContents="lax"/>
        </xsd:sequence>
    </xsd:complexType>
    
    <xsd:element name="flow" type="tFlow"/>
    <xsd:complexType name="tFlow">
        <xsd:complexContent>
            <xsd:extension base="tActivity">
                <xsd:sequence>
                    <xsd:element ref="links" minOccurs="0"/>
                    <xsd:group ref="activity" minOccurs="1" maxOccurs="unbounded"/>
                </xsd:sequence>
            </xsd:extension>
        </xsd:complexContent>
    </xsd:complexType>
    
    <xsd:element name="links" type="tLinks"/>
    <xsd:complexType name="tLinks">
        <xsd:complexContent>
            <xsd:extension base="tExtensibleElements">
                <xsd:sequence>
                    <xsd:element ref="link" minOccurs="1" maxOccurs="unbounded"/>
                </xsd:sequence>
            </xsd:extension>
        </xsd:complexContent>
    </xsd:complexType>
    
    <xsd:element name="link" type="tLink"/>
    <xsd:complexType name="tLink">
        <xsd:complexContent>
            <xsd:extension base="tExtensibleElements">
                <xsd:attribute name="name" type="xsd:NCName" use="required"/>
            </xsd:extension>
        </xsd:complexContent>
    </xsd:complexType>
    
    <xsd:element name="forEach" type="tForEach"/>
    <xsd:complexType name="tForEach">
        <xsd:complexContent>
            <xsd:extension base="tActivity">
                <xsd:sequence>
                    <xsd:element ref="startCounterValue" minOccurs="1"/>
                    <xsd:element ref="finalCounterValue" minOccurs="1"/>
                    <xsd:element ref="completionCondition" minOccurs="0"/>
                    <xsd:element ref="scope" minOccurs="1"/>
                </xsd:sequence>
                <xsd:attribute name="counterName" type="BPELVariableName" use="required"/>
                <xsd:attribute name="parallel" type="tBoolean" use="required"/>
            </xsd:extension>
        </xsd:complexContent>
    </xsd:complexType>
    
    <xsd:element name="startCounterValue" type="tExpression"/>
    
    <xsd:element name="finalCounterValue" type="tExpression"/>
    
    <xsd:element name="completionCondition" type="tCompletionCondition"/>
    <xsd:complexType name="tCompletionCondition">
        <xsd:complexContent>
            <xsd:extension base="tExtensibleElements">
                <xsd:sequence>
                    <xsd:element ref="branches" minOccurs="0"/>
                </xsd:sequence>
            </xsd:extension>
        </xsd:complexContent>
    </xsd:complexType>
    
    <xsd:element name="branches" type="tBranches"/>
    <xsd:complexType name="tBranches">
        <xsd:complexContent>
            <xsd:extension base="tExpression">
                <xsd:attribute name="successfulBranchesOnly" type="tBoolean" default="no"/>
            </xsd:extension>
        </xsd:complexContent>
    </xsd:complexType>
    
    <xsd:element name="if" type="tIf"/>
    <xsd:complexType name="tIf">
        <xsd:complexContent>
            <xsd:extension base="tActivity">
                <xsd:sequence>
                    <xsd:element ref="condition" minOccurs="1"/>
                    <xsd:group ref="activity" minOccurs="1"/>
                    <xsd:element ref="elseif" minOccurs="0" maxOccurs="unbounded"/>
                    <xsd:element ref="else" minOccurs="0"/>
                </xsd:sequence>
            </xsd:extension>
        </xsd:complexContent>
    </xsd:complexType>
    
    <xsd:element name="elseif" type="tElseif"/>
    <xsd:complexType name="tElseif">
        <xsd:complexContent>
            <xsd:extension base="tExtensibleElements">
                <xsd:sequence>
                    <xsd:element ref="condition" minOccurs="1"/>
                    <xsd:group ref="activity" minOccurs="1"/>
                </xsd:sequence>
            </xsd:extension>
        </xsd:complexContent>
    </xsd:complexType>
    
    <xsd:element name="else" type="tActivityContainer"/>
    
    <xsd:element name="invoke" type="tInvoke"/>
    <xsd:complexType name="tInvoke">
        <xsd:annotation>
            <xsd:documentation>
                XSD Authors: The child element correlations needs to be a Local Element Declaration, 
                because there is another correlations element defined for the non-invoke activities.
            </xsd:documentation>
        </xsd:annotation>
        <xsd:complexContent>
            <xsd:extension base="tActivity">
                <xsd:sequence>
                    <xsd:element name="correlations" type="tCorrelationsWithPattern" minOccurs="0"/>
                    <xsd:element ref="catch" minOccurs="0" maxOccurs="unbounded"/>
                    <xsd:element ref="catchAll" minOccurs="0"/>
                    <xsd:element ref="compensationHandler" minOccurs="0"/>
                    <xsd:element ref="toParts" minOccurs="0"/>
                    <xsd:element ref="fromParts" minOccurs="0"/>
                </xsd:sequence>
                <xsd:attribute name="partnerLink" type="xsd:NCName" use="required"/>
                <xsd:attribute name="portType" type="xsd:QName" use="optional"/>
                <xsd:attribute name="operation" type="xsd:NCName" use="required"/>
                <xsd:attribute name="inputVariable" type="BPELVariableName" use="optional"/>
                <xsd:attribute name="outputVariable" type="BPELVariableName" use="optional"/>
            </xsd:extension>
        </xsd:complexContent>
    </xsd:complexType>
    
    <xsd:complexType name="tCorrelationsWithPattern">
        <xsd:annotation>
            <xsd:documentation>
                XSD Authors: The child element correlation needs to be a Local Element Declaration, 
                because there is another correlation element defined for the non-invoke activities.
            </xsd:documentation>
        </xsd:annotation>
        <xsd:complexContent>
            <xsd:extension base="tExtensibleElements">
                <xsd:sequence>
                    <xsd:element name="correlation" type="tCorrelationWithPattern" minOccurs="1" maxOccurs="unbounded"/>
                </xsd:sequence>
            </xsd:extension>
        </xsd:complexContent>
    </xsd:complexType>
    
    <xsd:complexType name="tCorrelationWithPattern">
        <xsd:complexContent>
            <xsd:extension base="tCorrelation">
                <xsd:attribute name="pattern" type="tPattern"/>
            </xsd:extension>
        </xsd:complexContent>
    </xsd:complexType>
    
    <xsd:simpleType name="tPattern">
        <xsd:restriction base="xsd:string">
            <xsd:enumeration value="request"/>
            <xsd:enumeration value="response"/>
            <xsd:enumeration value="request-response"/>
        </xsd:restriction>
    </xsd:simpleType>
    
    <xsd:element name="fromParts" type="tFromParts"/>
    <xsd:complexType name="tFromParts">
        <xsd:complexContent>
            <xsd:extension base="tExtensibleElements">
                <xsd:sequence>
                    <xsd:element ref="fromPart" minOccurs="1" maxOccurs="unbounded"/>
                </xsd:sequence>
            </xsd:extension>
        </xsd:complexContent>
    </xsd:complexType>
    
    <xsd:element name="fromPart" type="tFromPart"/>
    <xsd:complexType name="tFromPart">
        <xsd:complexContent>
            <xsd:extension base="tExtensibleElements">
                <xsd:attribute name="part" type="xsd:NCName" use="required"/>
                <xsd:attribute name="toVariable" type="BPELVariableName" use="required"/>
            </xsd:extension>
        </xsd:complexContent>
    </xsd:complexType>
    
    <xsd:element name="toParts" type="tToParts"/>
    <xsd:complexType name="tToParts">
        <xsd:complexContent>
            <xsd:extension base="tExtensibleElements">
                <xsd:sequence>
                    <xsd:element ref="toPart" minOccurs="1" maxOccurs="unbounded"/>
                </xsd:sequence>
            </xsd:extension>
        </xsd:complexContent>
    </xsd:complexType>
    
    <xsd:element name="toPart" type="tToPart"/>
    <xsd:complexType name="tToPart">
        <xsd:complexContent>
            <xsd:extension base="tExtensibleElements">
                <xsd:attribute name="part" type="xsd:NCName" use="required"/>
                <xsd:attribute name="fromVariable" type="BPELVariableName" use="required"/>
            </xsd:extension>
        </xsd:complexContent>
    </xsd:complexType>
    
    <xsd:element name="pick" type="tPick"/>
    <xsd:complexType name="tPick">
        <xsd:annotation>
            <xsd:documentation>
                XSD Authors: The child element onAlarm needs to be a Local Element Declaration, 
                because there is another onAlarm element defined for event handlers.
            </xsd:documentation>
        </xsd:annotation>
        <xsd:complexContent>
            <xsd:extension base="tActivity">
                <xsd:sequence>
                    <xsd:element ref="onMessage" minOccurs="1" maxOccurs="unbounded"/>
                    <xsd:element name="onAlarm" type="tOnAlarmPick" minOccurs="0" maxOccurs="unbounded"/>
                </xsd:sequence>
                <xsd:attribute name="createInstance" type="tBoolean" default="no"/>
            </xsd:extension>
        </xsd:complexContent>
    </xsd:complexType>
    
    <xsd:element name="onMessage" type="tOnMessage"/>
    <xsd:complexType name="tOnMessage">
        <xsd:complexContent>
            <xsd:extension base="tOnMsgCommon">
                <xsd:sequence>
                    <xsd:group ref="activity" minOccurs="1"/>
                </xsd:sequence>
            </xsd:extension>
        </xsd:complexContent>
    </xsd:complexType>
    
    <xsd:complexType name="tOnAlarmPick">
        <xsd:complexContent>
            <xsd:extension base="tExtensibleElements">
                <xsd:sequence>
                    <xsd:group ref="forOrUntilGroup" minOccurs="1"/>
                    <xsd:group ref="activity" minOccurs="1"/>
                </xsd:sequence>
            </xsd:extension>
        </xsd:complexContent>
    </xsd:complexType>
    
    <xsd:element name="receive" type="tReceive"/>
    <xsd:complexType name="tReceive">
        <xsd:annotation>
            <xsd:documentation>
                XSD Authors: The child element correlations needs to be a Local Element Declaration, 
                because there is another correlations element defined for the invoke activity.
            </xsd:documentation>
        </xsd:annotation>
        <xsd:complexContent>
            <xsd:extension base="tActivity">
                <xsd:sequence>
                    <xsd:element name="correlations" type="tCorrelations" minOccurs="0"/>
                    <xsd:element ref="fromParts" minOccurs="0"/>
                </xsd:sequence>
                <xsd:attribute name="partnerLink" type="xsd:NCName" use="required"/>
                <xsd:attribute name="portType" type="xsd:QName" use="optional"/>
                <xsd:attribute name="operation" type="xsd:NCName" use="required"/>
                <xsd:attribute name="variable" type="BPELVariableName" use="optional"/>
                <xsd:attribute name="createInstance" type="tBoolean" default="no"/>
                <xsd:attribute name="messageExchange" type="xsd:NCName" use="optional"/>
<<<<<<< HEAD
=======
                <xsd:attribute name="route" use="optional" default="one">
                    <xsd:simpleType>
                        <xs:restriction base="xs:NMTOKEN">
                            <xs:enumeration value="all"/>
                            <xs:enumeration value="one"/>
                        </xs:restriction>
                    </xsd:simpleType>
                </xsd:attribute>
>>>>>>> 90d71341
            </xsd:extension>
        </xsd:complexContent>
    </xsd:complexType>
    
    <xsd:element name="repeatUntil" type="tRepeatUntil"/>
    <xsd:complexType name="tRepeatUntil">
        <xsd:complexContent>
            <xsd:extension base="tActivity">
                <xsd:sequence>
                    <xsd:group ref="activity" minOccurs="1"/>
                    <xsd:element ref="condition" minOccurs="1"/>
                </xsd:sequence>
            </xsd:extension>
        </xsd:complexContent>
    </xsd:complexType>
    
    <xsd:element name="reply" type="tReply"/>
    <xsd:complexType name="tReply">
        <xsd:annotation>
            <xsd:documentation>
                XSD Authors: The child element correlations needs to be a Local Element Declaration, 
                because there is another correlations element defined for the invoke activity.
            </xsd:documentation>
        </xsd:annotation>
        <xsd:complexContent>
            <xsd:extension base="tActivity">
                <xsd:sequence>
                    <xsd:element name="correlations" type="tCorrelations" minOccurs="0"/>
                    <xsd:element ref="toParts" minOccurs="0"/>
                </xsd:sequence>
                <xsd:attribute name="partnerLink" type="xsd:NCName" use="required"/>
                <xsd:attribute name="portType" type="xsd:QName" use="optional"/>
                <xsd:attribute name="operation" type="xsd:NCName" use="required"/>
                <xsd:attribute name="variable" type="BPELVariableName" use="optional"/>
                <xsd:attribute name="faultName" type="xsd:QName"/>
                <xsd:attribute name="messageExchange" type="xsd:NCName" use="optional"/>
            </xsd:extension>
        </xsd:complexContent>
    </xsd:complexType>
    
    <xsd:element name="rethrow" type="tRethrow"/>
    <xsd:complexType name="tRethrow">
        <xsd:complexContent>
            <xsd:extension base="tActivity"/>
        </xsd:complexContent>
    </xsd:complexType>
    
    <xsd:element name="scope" type="tScope"/>
    <xsd:complexType name="tScope">
        <xsd:annotation>
            <xsd:documentation>
                There is no schema-level default for "exitOnStandardFault"
                at "scope". Because, it will inherit default from enclosing scope
                or process.
            </xsd:documentation>
        </xsd:annotation>
        <xsd:complexContent>
            <xsd:extension base="tActivity">
                <xsd:sequence>
                    <xsd:element ref="partnerLinks" minOccurs="0"/>
                    <xsd:element ref="messageExchanges" minOccurs="0"/>
                    <xsd:element ref="variables" minOccurs="0"/>
                    <xsd:element ref="correlationSets" minOccurs="0"/>
                    <xsd:element ref="faultHandlers" minOccurs="0"/>
                    <xsd:element ref="compensationHandler" minOccurs="0"/>
                    <xsd:element ref="terminationHandler" minOccurs="0"/>
                    <xsd:element ref="eventHandlers" minOccurs="0"/>
                    <xsd:group ref="activity" minOccurs="1"/>
                </xsd:sequence>
                <xsd:attribute name="isolated" type="tBoolean" default="no"/>
<<<<<<< HEAD
                <xsd:attribute name="atomic" type="tBoolean" default="no"/>
=======
>>>>>>> 90d71341
                <xsd:attribute name="exitOnStandardFault" type="tBoolean"/>
            </xsd:extension>
        </xsd:complexContent>
    </xsd:complexType>
    
    <xsd:element name="compensationHandler" type="tActivityContainer">
        <xsd:annotation>
            <xsd:documentation>
                This element can contain all activities including the activities
                compensate and compensateScope.
            </xsd:documentation>
        </xsd:annotation>
    </xsd:element>
    
    <xsd:element name="terminationHandler" type="tActivityContainer">
        <xsd:annotation>
            <xsd:documentation>
                This element can contain all activities including the activities
                compensate and compensateScope.
            </xsd:documentation>
        </xsd:annotation>
    </xsd:element>
    
    <xsd:element name="sequence" type="tSequence"/>
    <xsd:complexType name="tSequence">
        <xsd:complexContent>
            <xsd:extension base="tActivity">
                <xsd:sequence>
                    <xsd:group ref="activity" minOccurs="1" maxOccurs="unbounded"/>
                </xsd:sequence>
            </xsd:extension>
        </xsd:complexContent>
    </xsd:complexType>
    
    <xsd:element name="throw" type="tThrow"/>
    <xsd:complexType name="tThrow">
        <xsd:complexContent>
            <xsd:extension base="tActivity">
                <xsd:attribute name="faultName" type="xsd:QName" use="required"/>
                <xsd:attribute name="faultVariable" type="BPELVariableName"/>
            </xsd:extension>
        </xsd:complexContent>
    </xsd:complexType>
    
    <xsd:element name="validate" type="tValidate"/>
    <xsd:complexType name="tValidate">
        <xsd:complexContent>
            <xsd:extension base="tActivity">
                <xsd:attribute name="variables" use="required" type="BPELVariableNames"/>
            </xsd:extension>
        </xsd:complexContent>
    </xsd:complexType>
    
    <xsd:simpleType name="BPELVariableNames">
        <xsd:restriction>
            <xsd:simpleType>
                <xsd:list itemType="BPELVariableName"/>
            </xsd:simpleType>
            <xsd:minLength value="1"/>
        </xsd:restriction>
    </xsd:simpleType>
    
    <xsd:element name="wait" type="tWait"/>
    <xsd:complexType name="tWait">
        <xsd:complexContent>
            <xsd:extension base="tActivity">
                <xsd:choice>
                    <xsd:element ref="for" minOccurs="1"/>
                    <xsd:element ref="until" minOccurs="1"/>
                </xsd:choice>
            </xsd:extension>
        </xsd:complexContent>
    </xsd:complexType>
    
    <xsd:element name="while" type="tWhile"/>
    <xsd:complexType name="tWhile">
        <xsd:complexContent>
            <xsd:extension base="tActivity">
                <xsd:sequence>
                    <xsd:element ref="condition" minOccurs="1"/>
                    <xsd:group ref="activity" minOccurs="1"/>
                </xsd:sequence>
            </xsd:extension>
        </xsd:complexContent>
    </xsd:complexType>
    
    <xsd:complexType name="tExpression" mixed="true">
        <xsd:sequence>
            <xsd:any minOccurs="0" maxOccurs="unbounded" processContents="lax"/>
        </xsd:sequence>
        <xsd:attribute name="expressionLanguage" type="xsd:anyURI"/>
        <xsd:anyAttribute namespace="##other" processContents="lax"/>
    </xsd:complexType>
    
    <xsd:complexType name="tCondition">
        <xsd:complexContent mixed="true">
            <xsd:extension base="tExpression"/>
        </xsd:complexContent>
    </xsd:complexType>
    
    <xsd:element name="condition" type="tBoolean-expr"/>
    <xsd:complexType name="tBoolean-expr">
        <xsd:complexContent mixed="true">
            <xsd:extension base="tExpression"/>
        </xsd:complexContent>
    </xsd:complexType>
    
    <xsd:complexType name="tDuration-expr">
        <xsd:complexContent mixed="true">
            <xsd:extension base="tExpression"/>
        </xsd:complexContent>
    </xsd:complexType>
    
    <xsd:complexType name="tDeadline-expr">
        <xsd:complexContent mixed="true">
            <xsd:extension base="tExpression"/>
        </xsd:complexContent>
    </xsd:complexType>
    
    <xsd:simpleType name="tBoolean">
        <xsd:restriction base="xsd:string">
            <xsd:enumeration value="yes"/>
            <xsd:enumeration value="no"/>
        </xsd:restriction>
    </xsd:simpleType>
    
</xsd:schema><|MERGE_RESOLUTION|>--- conflicted
+++ resolved
@@ -169,11 +169,7 @@
                 Minor formatting for ease of comparsion
             2006-11-15: Rev 1.8: Alex Yiu
                 Issue R29: Removing the default for "initializePartnerRole"
-<<<<<<< HEAD
-            2006-11-15: Rev 1.9: Alex Yiu	
-=======
             2006-11-15: Rev 1.9: Alex Yiu   
->>>>>>> 90d71341
                 Issue R33: Adding "ignoreMissingFromData" attribute
             2006-12-09: Rev 1.10: Alex Yiu
                 Change the last modified date
@@ -209,10 +205,6 @@
                 <xsd:attribute name="expressionLanguage" type="xsd:anyURI" default="urn:oasis:names:tc:wsbpel:2.0:sublang:xpath1.0"/>
                 <xsd:attribute name="suppressJoinFailure" type="tBoolean" default="no"/>
                 <xsd:attribute name="exitOnStandardFault" type="tBoolean" default="no"/>
-<<<<<<< HEAD
-                <xsd:attribute name="atomic" type="tBoolean" default="no"/>
-=======
->>>>>>> 90d71341
             </xsd:extension>
         </xsd:complexContent>
     </xsd:complexType>
@@ -492,10 +484,6 @@
                 </xsd:sequence>
                 <xsd:attribute name="messageType" type="xsd:QName" use="optional"/>
                 <xsd:attribute name="element" type="xsd:QName" use="optional"/>
-<<<<<<< HEAD
-                <xsd:attribute name="atomic" type="tBoolean" default="no"/>
-=======
->>>>>>> 90d71341
             </xsd:extension>
         </xsd:complexContent>
     </xsd:complexType>
@@ -518,8 +506,6 @@
                 <xsd:attribute name="operation" type="xsd:NCName" use="required"/>
                 <xsd:attribute name="messageExchange" type="xsd:NCName" use="optional"/>
                 <xsd:attribute name="variable" type="BPELVariableName" use="optional"/>
-<<<<<<< HEAD
-=======
                 <xsd:attribute name="route" use="optional" default="one">
                     <xsd:simpleType>
                         <xs:restriction base="xs:NMTOKEN">
@@ -528,7 +514,6 @@
                         </xs:restriction>
                     </xsd:simpleType>
                 </xsd:attribute>
->>>>>>> 90d71341
             </xsd:extension>
         </xsd:complexContent>
     </xsd:complexType>
@@ -1051,8 +1036,6 @@
                 <xsd:attribute name="variable" type="BPELVariableName" use="optional"/>
                 <xsd:attribute name="createInstance" type="tBoolean" default="no"/>
                 <xsd:attribute name="messageExchange" type="xsd:NCName" use="optional"/>
-<<<<<<< HEAD
-=======
                 <xsd:attribute name="route" use="optional" default="one">
                     <xsd:simpleType>
                         <xs:restriction base="xs:NMTOKEN">
@@ -1061,7 +1044,6 @@
                         </xs:restriction>
                     </xsd:simpleType>
                 </xsd:attribute>
->>>>>>> 90d71341
             </xsd:extension>
         </xsd:complexContent>
     </xsd:complexType>
@@ -1132,10 +1114,6 @@
                     <xsd:group ref="activity" minOccurs="1"/>
                 </xsd:sequence>
                 <xsd:attribute name="isolated" type="tBoolean" default="no"/>
-<<<<<<< HEAD
-                <xsd:attribute name="atomic" type="tBoolean" default="no"/>
-=======
->>>>>>> 90d71341
                 <xsd:attribute name="exitOnStandardFault" type="tBoolean"/>
             </xsd:extension>
         </xsd:complexContent>
