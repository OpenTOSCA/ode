<?xml version="1.0" encoding="UTF-8"?>
<!--
  ~ Licensed to the Apache Software Foundation (ASF) under one
  ~ or more contributor license agreements.  See the NOTICE file
  ~ distributed with this work for additional information
  ~ regarding copyright ownership.  The ASF licenses this file
  ~ to you under the Apache License, Version 2.0 (the
  ~ "License"); you may not use this file except in compliance
  ~ with the License.  You may obtain a copy of the License at
  ~
  ~    http://www.apache.org/licenses/LICENSE-2.0
  ~
  ~ Unless required by applicable law or agreed to in writing,
  ~ software distributed under the License is distributed on an
  ~ "AS IS" BASIS, WITHOUT WARRANTIES OR CONDITIONS OF ANY
  ~ KIND, either express or implied.  See the License for the
  ~ specific language governing permissions and limitations
  ~ under the License.
  -->

<xs:schema xmlns:xs="http://www.w3.org/2001/XMLSchema"
           xmlns:ext="http://ode.apache.org/activityRecovery"
           targetNamespace="http://www.apache.org/ode/schemas/dd/2007/03"
           xmlns:dd="http://www.apache.org/ode/schemas/dd/2007/03"
           elementFormDefault="qualified">

<<<<<<< HEAD
=======
    <xs:import namespace="http://ode.apache.org/activityRecovery" schemaLocation="activityRecovery.xsd"></xs:import>

>>>>>>> 90d71341
    <xs:element name="deploy" id="deploy" type="dd:tDeployment">
    </xs:element>

    <xs:complexType name="tDeployment">
        <xs:sequence>

            <xs:element name="process"  minOccurs="0" maxOccurs="unbounded">
                <xs:complexType>
                    <xs:sequence>

                    	<xs:element name="active" minOccurs="0"
                    		maxOccurs="1" type="xs:boolean" default="true">
                    		<xs:annotation>
                    			<xs:documentation>
                    				Active flag, if set process will be
                    				activated once deployed.
                    			</xs:documentation>
                    		</xs:annotation>
                    	</xs:element>
                    	<xs:element name="retired" minOccurs="0"
                    		maxOccurs="1" type="xs:boolean" default="false">
                    		<xs:annotation>
                    			<xs:documentation>
                    				Retired flag, if set process will be
                    				retired once deployed.
                    			</xs:documentation>
                    		</xs:annotation>
                    	</xs:element>
                    	<xs:element name="in-memory" minOccurs="0"
                    		maxOccurs="1" type="xs:boolean" default="false">
                    		<xs:annotation>
                    			<xs:documentation>
                    				Should the process be persistent or
                    				only execute in-memory.
                    			</xs:documentation>
                    		</xs:annotation>
                    	</xs:element>

                    	<xs:element name="property" minOccurs="0"
                    		maxOccurs="unbounded">
                    		<xs:annotation>
                    			<xs:documentation>
                    				A user-defined property that will be
                    				attached to a process upon
                    				deployment.
                    			</xs:documentation>
                    		</xs:annotation>
                    		<xs:complexType>
                    			<xs:sequence>
                    				<xs:any namespace="##other"
                    					minOccurs="0" maxOccurs="unbounded"
                    					processContents="lax" />
                    			</xs:sequence>
                    			<xs:attribute name="name"
                    				type="xs:QName" use="required" />
                    		</xs:complexType>
                    	</xs:element>

                    	<xs:element name="process-events" minOccurs="0"
                    		maxOccurs="1" type="dd:tProcessEvents" />

                    	<xs:element name="provide" minOccurs="0"
                    		maxOccurs="unbounded" type="dd:tProvide" />
                    	<xs:element name="invoke" minOccurs="0"
                    		maxOccurs="unbounded" type="dd:tInvoke" />

                    	<xs:element name="mex-interceptors"
                    		minOccurs="0" maxOccurs="1">
                    		<xs:annotation>
                    			<xs:documentation>
                    				List of message exchange
                    				interceptors that should be
                    				registered for this process.
                    			</xs:documentation>
                    		</xs:annotation>
                    		<xs:complexType>
                    			<xs:sequence>
                    				<xs:element name="mex-interceptor"
                    					minOccurs="0" maxOccurs="unbounded"
                    					type="dd:tMexInterceptor" />
                    			</xs:sequence>
                    		</xs:complexType>
                    	</xs:element>
                    	<xs:element name="type" minOccurs="0"
                    		maxOccurs="1" type="xs:QName">
                    		<xs:annotation>
                    			<xs:documentation>
                    				Process type -- indicates which
                    				process defintion should be used for
                    				the process.
                    			</xs:documentation>
                    		</xs:annotation>
                    	</xs:element>

<<<<<<< HEAD
                    	<xs:element name="cleanup" minOccurs="0"
                    		maxOccurs="3" type="dd:tCleanup" />
                    	<xs:element name="schedule" minOccurs="0"
                    		maxOccurs="unbounded" type="dd:tSchedule">
                    	</xs:element>
                    	<xs:element name="context" minOccurs="0"
                    		maxOccurs="1">
							<xs:annotation>
                    			<xs:documentation>
                    				Context propagation configuration.
                    			</xs:documentation>
                    		</xs:annotation>
                    		<xs:complexType>
                    			<xs:sequence>
                    				<xs:element name="propagate"
                    					type="dd:tPropagate" minOccurs="0"
                    					maxOccurs="unbounded">
                    				</xs:element>
                    				<xs:element name="interceptor" type="dd:tContextInterceptor" minOccurs="0" maxOccurs="unbounded">
                    				</xs:element>
                    			</xs:sequence>

                    		</xs:complexType>
                    	</xs:element>
=======
                        <xs:element name="cleanup" minOccurs="0" maxOccurs="3" type="dd:tCleanup" />
                        <xs:element name="schedule" minOccurs="0" maxOccurs="unbounded" type="dd:tSchedule">
                        </xs:element>
>>>>>>> 90d71341
                    </xs:sequence>

                    <xs:attribute name="name" type="xs:QName" use="required"/>
                    <xs:attribute name="fileName" type="xs:string" use="optional"/>
                    <xs:attribute name="bpel11wsdlFileName" type="xs:string" use="optional">
                            <xs:annotation>
                                <xs:documentation>
                                Allows you to specify a WSDL for BPEL 1.1 processes which do not support an "import" element.
                                </xs:documentation>
                            </xs:annotation>
                    </xs:attribute>
                </xs:complexType>
            </xs:element>

        </xs:sequence>
    </xs:complexType>

    <xs:complexType name="tProvide">
        <xs:sequence>
            <xs:element name="service" minOccurs="1" maxOccurs="1" type="dd:tService"/>
            <xs:element name="enableSharing" minOccurs="0" maxOccurs="1" type="dd:tEnableSharing"/>
        </xs:sequence>
        <xs:attribute name="partnerLink" type="xs:string" use="required"/>
    </xs:complexType>

    <xs:complexType name="tInvoke">
        <xs:sequence>
            <xs:element name="service" minOccurs="1" maxOccurs="1" type="dd:tService"/>
            <xs:element name="binding" minOccurs="0" maxOccurs="1">
                <xs:complexType>
                    <xs:attribute name="name" type="xs:QName" use="required"/>
                </xs:complexType>
            </xs:element>
            <xs:element ref="ext:failureHandling" minOccurs="0"/>
        </xs:sequence>
        <xs:attribute name="partnerLink" type="xs:string" use="required"/>
        <xs:attribute name="usePeer2Peer" type="xs:boolean" use="optional" default="true"/>
    </xs:complexType>

    <xs:complexType name="tService">
        <xs:sequence>
            <xs:any namespace="##other" minOccurs="0" maxOccurs="unbounded" processContents="lax"/>
        </xs:sequence>
        <xs:attribute name="name" type="xs:QName" use="required"/>
        <xs:attribute name="port" type="xs:NCName" use="required"/>
    </xs:complexType>

    <xs:complexType name="tEnableSharing">
        <xs:complexContent>
            <xs:restriction base="xs:anyType">
            </xs:restriction>
        </xs:complexContent>
    </xs:complexType>

<<<<<<< HEAD
    <xs:complexType name="tMexInterceptor">
    	<xs:annotation>
    		<xs:documentation>
    			Message exchange interceptor configuration.
    		</xs:documentation>
    	</xs:annotation>

    	<xs:sequence>
    		<xs:element name="config" type="xs:string"></xs:element>
    	</xs:sequence>
    	<xs:attribute name="class-name" type="xs:string" use="required"></xs:attribute>
    </xs:complexType>

    <xs:complexType name="tContextInterceptor" >
=======
    <xs:complexType name="tMexInterceptor" >
>>>>>>> 90d71341
        <xs:annotation>
            <xs:documentation>
                Context interceptor configuration.
            </xs:documentation>
        </xs:annotation>

        <xs:sequence>
            <xs:element name="class-name" type="xs:string" />
			<xs:element	name="config">
          		<xs:complexType>
          			<xs:sequence>
          				<xs:any
          					namespace="##other" minOccurs="0"
          					maxOccurs="unbounded" processContents="lax" />
          			</xs:sequence>
          		</xs:complexType>
			</xs:element>
        </xs:sequence>
    </xs:complexType>

    <xs:complexType name="tEnableEventList">
        <xs:sequence>
            <xs:element name="enable-event" minOccurs="0" maxOccurs="unbounded" type="xs:string"/>
        </xs:sequence>
    </xs:complexType>

    <xs:complexType name="tScopeEvents">
        <xs:complexContent>
            <xs:extension base="dd:tEnableEventList">
                <xs:attribute name="name" use="required" type="xs:string"/>
            </xs:extension>
        </xs:complexContent>
    </xs:complexType>

    <xs:complexType name="tProcessEvents">
        <xs:complexContent>
            <xs:extension base="dd:tEnableEventList">
                <xs:sequence>
                    <xs:element name="scope-events" minOccurs="0" maxOccurs="unbounded" type="dd:tScopeEvents"/>
                </xs:sequence>
                <xs:attribute name="generate" use="optional">
                    <xs:simpleType>
                        <xs:restriction base="xs:string">
                            <xs:enumeration value="all"/>
                            <xs:enumeration value="none"/>
                        </xs:restriction>
                    </xs:simpleType>
                </xs:attribute>
            </xs:extension>
        </xs:complexContent>
    </xs:complexType>

    <xs:complexType name="tCleanup">
        <xs:sequence>
            <xs:element name="category" default="all" minOccurs="0" maxOccurs="unbounded">
                <xs:simpleType>
                    <xs:restriction base="xs:string">
                        <xs:enumeration value="instance" />
                        <xs:enumeration value="variables" />
                        <xs:enumeration value="messages" />
                        <xs:enumeration value="correlations" />
                        <xs:enumeration value="events" />
                        <xs:enumeration value="all" />
                    </xs:restriction>
                </xs:simpleType>
            </xs:element>
            <xs:element name="filter" type="xs:string" minOccurs="0" maxOccurs="unbounded"/>
        </xs:sequence>
        <xs:attribute name="on" use="optional">
            <xs:simpleType>
                <xs:restriction base="xs:string">
                    <xs:enumeration value="success" />
                    <xs:enumeration value="failure" />
                    <xs:enumeration value="always" />
                </xs:restriction>
            </xs:simpleType>
        </xs:attribute>
    </xs:complexType>

    <xs:complexType name="tSchedule">
        <xs:sequence>
            <xs:element name="cleanup" type="dd:tCleanup" minOccurs="0" maxOccurs="unbounded">
            </xs:element>
        </xs:sequence>
        <xs:attribute name="when" type="xs:string" use="required"></xs:attribute>
    </xs:complexType>
<<<<<<< HEAD

    <xs:complexType name="tPropagate">
    	<xs:attribute name="from" type="xs:string" use="required"></xs:attribute>
    	<xs:attribute name="to" type="xs:string" use="required"></xs:attribute>
    	<xs:attribute name="context" type="xs:NMTOKENS"></xs:attribute>
    </xs:complexType>
=======
>>>>>>> 90d71341
</xs:schema><|MERGE_RESOLUTION|>--- conflicted
+++ resolved
@@ -24,11 +24,8 @@
            xmlns:dd="http://www.apache.org/ode/schemas/dd/2007/03"
            elementFormDefault="qualified">
 
-<<<<<<< HEAD
-=======
     <xs:import namespace="http://ode.apache.org/activityRecovery" schemaLocation="activityRecovery.xsd"></xs:import>
 
->>>>>>> 90d71341
     <xs:element name="deploy" id="deploy" type="dd:tDeployment">
     </xs:element>
 
@@ -39,120 +36,70 @@
                 <xs:complexType>
                     <xs:sequence>
 
-                    	<xs:element name="active" minOccurs="0"
-                    		maxOccurs="1" type="xs:boolean" default="true">
-                    		<xs:annotation>
-                    			<xs:documentation>
-                    				Active flag, if set process will be
-                    				activated once deployed.
-                    			</xs:documentation>
-                    		</xs:annotation>
-                    	</xs:element>
-                    	<xs:element name="retired" minOccurs="0"
-                    		maxOccurs="1" type="xs:boolean" default="false">
-                    		<xs:annotation>
-                    			<xs:documentation>
-                    				Retired flag, if set process will be
-                    				retired once deployed.
-                    			</xs:documentation>
-                    		</xs:annotation>
-                    	</xs:element>
-                    	<xs:element name="in-memory" minOccurs="0"
-                    		maxOccurs="1" type="xs:boolean" default="false">
-                    		<xs:annotation>
-                    			<xs:documentation>
-                    				Should the process be persistent or
-                    				only execute in-memory.
-                    			</xs:documentation>
-                    		</xs:annotation>
-                    	</xs:element>
-
-                    	<xs:element name="property" minOccurs="0"
-                    		maxOccurs="unbounded">
-                    		<xs:annotation>
-                    			<xs:documentation>
-                    				A user-defined property that will be
-                    				attached to a process upon
-                    				deployment.
-                    			</xs:documentation>
-                    		</xs:annotation>
-                    		<xs:complexType>
-                    			<xs:sequence>
-                    				<xs:any namespace="##other"
-                    					minOccurs="0" maxOccurs="unbounded"
-                    					processContents="lax" />
-                    			</xs:sequence>
-                    			<xs:attribute name="name"
-                    				type="xs:QName" use="required" />
-                    		</xs:complexType>
-                    	</xs:element>
-
-                    	<xs:element name="process-events" minOccurs="0"
-                    		maxOccurs="1" type="dd:tProcessEvents" />
-
-                    	<xs:element name="provide" minOccurs="0"
-                    		maxOccurs="unbounded" type="dd:tProvide" />
-                    	<xs:element name="invoke" minOccurs="0"
-                    		maxOccurs="unbounded" type="dd:tInvoke" />
-
-                    	<xs:element name="mex-interceptors"
-                    		minOccurs="0" maxOccurs="1">
-                    		<xs:annotation>
-                    			<xs:documentation>
-                    				List of message exchange
-                    				interceptors that should be
-                    				registered for this process.
-                    			</xs:documentation>
-                    		</xs:annotation>
-                    		<xs:complexType>
-                    			<xs:sequence>
-                    				<xs:element name="mex-interceptor"
-                    					minOccurs="0" maxOccurs="unbounded"
-                    					type="dd:tMexInterceptor" />
-                    			</xs:sequence>
-                    		</xs:complexType>
-                    	</xs:element>
-                    	<xs:element name="type" minOccurs="0"
-                    		maxOccurs="1" type="xs:QName">
-                    		<xs:annotation>
-                    			<xs:documentation>
-                    				Process type -- indicates which
-                    				process defintion should be used for
-                    				the process.
-                    			</xs:documentation>
-                    		</xs:annotation>
-                    	</xs:element>
-
-<<<<<<< HEAD
-                    	<xs:element name="cleanup" minOccurs="0"
-                    		maxOccurs="3" type="dd:tCleanup" />
-                    	<xs:element name="schedule" minOccurs="0"
-                    		maxOccurs="unbounded" type="dd:tSchedule">
-                    	</xs:element>
-                    	<xs:element name="context" minOccurs="0"
-                    		maxOccurs="1">
-							<xs:annotation>
-                    			<xs:documentation>
-                    				Context propagation configuration.
-                    			</xs:documentation>
-                    		</xs:annotation>
-                    		<xs:complexType>
-                    			<xs:sequence>
-                    				<xs:element name="propagate"
-                    					type="dd:tPropagate" minOccurs="0"
-                    					maxOccurs="unbounded">
-                    				</xs:element>
-                    				<xs:element name="interceptor" type="dd:tContextInterceptor" minOccurs="0" maxOccurs="unbounded">
-                    				</xs:element>
-                    			</xs:sequence>
-
-                    		</xs:complexType>
-                    	</xs:element>
-=======
+                        <xs:element name="active" minOccurs="0" maxOccurs="1" type="xs:boolean"
+                                    default="true">
+                            <xs:annotation>
+                                <xs:documentation> Active flag, if set process will be activated once
+                                    deployed. </xs:documentation>
+                            </xs:annotation>
+                        </xs:element>
+                        <xs:element name="retired" minOccurs="0" maxOccurs="1" type="xs:boolean"
+                                    default="false">
+                            <xs:annotation>
+                                <xs:documentation> Retired flag, if set process will be retired once
+                                    deployed. </xs:documentation>
+                            </xs:annotation>
+                        </xs:element>
+                        <xs:element name="in-memory" minOccurs="0" maxOccurs="1" type="xs:boolean"
+                                    default="false">
+                            <xs:annotation>
+                                <xs:documentation>Should the process be persistent or only execute
+                                    in-memory.</xs:documentation>
+                            </xs:annotation>
+                        </xs:element>
+
+                        <xs:element name="property"  minOccurs="0" maxOccurs="unbounded">
+                            <xs:annotation>
+                                <xs:documentation>
+                                    A user-defined property that will be attached to a process upon
+                                    deployment.
+                                </xs:documentation>
+                            </xs:annotation>
+                            <xs:complexType>
+                                <xs:sequence>
+                                    <xs:any namespace="##other" minOccurs="0" maxOccurs="unbounded" processContents="lax"/>
+                                </xs:sequence>
+                                <xs:attribute name="name" type="xs:QName" use="required"/>
+                            </xs:complexType>
+                        </xs:element>
+
+                        <xs:element name="process-events" minOccurs="0" maxOccurs="1" type="dd:tProcessEvents"/>
+
+                        <xs:element name="provide"  minOccurs="0" maxOccurs="unbounded" type="dd:tProvide"/>
+                        <xs:element name="invoke"  minOccurs="0" maxOccurs="unbounded" type="dd:tInvoke"/>
+
+                        <xs:element name="mex-interceptors" minOccurs="0" maxOccurs="1" >
+                            <xs:annotation>
+                                <xs:documentation>
+                                    List of message exchange interceptors that should be registered for this process.
+                                </xs:documentation>
+                            </xs:annotation>
+                            <xs:complexType>
+                                <xs:sequence>
+                                    <xs:element name="mex-interceptor" minOccurs="0" maxOccurs="unbounded" type="dd:tMexInterceptor" />
+                                </xs:sequence>
+                            </xs:complexType>
+                        </xs:element>
+                        <xs:element name="type" minOccurs="0" maxOccurs="1"  type="xs:QName">
+                            <xs:annotation>
+                                <xs:documentation> Process type -- indicates which process defintion should be used
+                                    for the process.</xs:documentation>
+                            </xs:annotation>
+                        </xs:element>
+
                         <xs:element name="cleanup" minOccurs="0" maxOccurs="3" type="dd:tCleanup" />
                         <xs:element name="schedule" minOccurs="0" maxOccurs="unbounded" type="dd:tSchedule">
                         </xs:element>
->>>>>>> 90d71341
                     </xs:sequence>
 
                     <xs:attribute name="name" type="xs:QName" use="required"/>
@@ -207,41 +154,15 @@
         </xs:complexContent>
     </xs:complexType>
 
-<<<<<<< HEAD
-    <xs:complexType name="tMexInterceptor">
-    	<xs:annotation>
-    		<xs:documentation>
-    			Message exchange interceptor configuration.
-    		</xs:documentation>
-    	</xs:annotation>
-
-    	<xs:sequence>
-    		<xs:element name="config" type="xs:string"></xs:element>
-    	</xs:sequence>
-    	<xs:attribute name="class-name" type="xs:string" use="required"></xs:attribute>
-    </xs:complexType>
-
-    <xs:complexType name="tContextInterceptor" >
-=======
     <xs:complexType name="tMexInterceptor" >
->>>>>>> 90d71341
         <xs:annotation>
             <xs:documentation>
-                Context interceptor configuration.
+                Message exchange interceptor configuration.
             </xs:documentation>
         </xs:annotation>
 
         <xs:sequence>
             <xs:element name="class-name" type="xs:string" />
-			<xs:element	name="config">
-          		<xs:complexType>
-          			<xs:sequence>
-          				<xs:any
-          					namespace="##other" minOccurs="0"
-          					maxOccurs="unbounded" processContents="lax" />
-          			</xs:sequence>
-          		</xs:complexType>
-			</xs:element>
         </xs:sequence>
     </xs:complexType>
 
@@ -311,13 +232,4 @@
         </xs:sequence>
         <xs:attribute name="when" type="xs:string" use="required"></xs:attribute>
     </xs:complexType>
-<<<<<<< HEAD
-
-    <xs:complexType name="tPropagate">
-    	<xs:attribute name="from" type="xs:string" use="required"></xs:attribute>
-    	<xs:attribute name="to" type="xs:string" use="required"></xs:attribute>
-    	<xs:attribute name="context" type="xs:NMTOKENS"></xs:attribute>
-    </xs:complexType>
-=======
->>>>>>> 90d71341
 </xs:schema>