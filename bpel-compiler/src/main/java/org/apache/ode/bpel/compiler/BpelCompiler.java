package org.apache.ode.bpel.compiler;

<<<<<<< HEAD
import org.apache.ode.bpel.compiler.api.CompileListener;
import org.apache.ode.bpel.extension.ExtensionValidator;
import org.apache.ode.bpel.compiler.bom.Process;
import org.apache.ode.bpel.rapi.ProcessModel;
import org.w3c.dom.Node;

import javax.xml.namespace.QName;
import java.util.Map;
import java.net.URI;

public interface BpelCompiler {
=======
import java.io.IOException;
import java.io.InputStream;
import java.net.MalformedURLException;
import java.net.URI;
import java.net.URISyntaxException;
import java.util.ArrayList;
import java.util.Collections;
import java.util.Date;
import java.util.HashMap;
import java.util.HashSet;
import java.util.Iterator;
import java.util.List;
import java.util.Map;
import java.util.Set;
import java.util.Stack;

import javax.wsdl.Definition;
import javax.wsdl.Message;
import javax.wsdl.Operation;
import javax.wsdl.Part;
import javax.wsdl.PortType;
import javax.wsdl.WSDLException;
import javax.wsdl.xml.WSDLReader;
import javax.xml.namespace.QName;
import javax.xml.transform.Source;
import javax.xml.transform.dom.DOMSource;

import org.apache.commons.logging.Log;
import org.apache.commons.logging.LogFactory;
import org.apache.ode.bpel.compiler.api.CompilationException;
import org.apache.ode.bpel.compiler.api.CompilationMessage;
import org.apache.ode.bpel.compiler.api.CompileListener;
import org.apache.ode.bpel.compiler.api.CompilerContext;
import org.apache.ode.bpel.compiler.api.ExpressionCompiler;
import org.apache.ode.bpel.compiler.api.ExpressionValidator;
import org.apache.ode.bpel.compiler.api.SourceLocation;
import org.apache.ode.bpel.compiler.bom.Activity;
import org.apache.ode.bpel.compiler.bom.Bpel11QNames;
import org.apache.ode.bpel.compiler.bom.Bpel20QNames;
import org.apache.ode.bpel.compiler.bom.BpelObject;
import org.apache.ode.bpel.compiler.bom.Catch;
import org.apache.ode.bpel.compiler.bom.CompensationHandler;
import org.apache.ode.bpel.compiler.bom.Correlation;
import org.apache.ode.bpel.compiler.bom.CorrelationSet;
import org.apache.ode.bpel.compiler.bom.Expression;
import org.apache.ode.bpel.compiler.bom.Expression11;
import org.apache.ode.bpel.compiler.bom.FaultHandler;
import org.apache.ode.bpel.compiler.bom.Import;
import org.apache.ode.bpel.compiler.bom.LinkSource;
import org.apache.ode.bpel.compiler.bom.LinkTarget;
import org.apache.ode.bpel.compiler.bom.OnAlarm;
import org.apache.ode.bpel.compiler.bom.OnEvent;
import org.apache.ode.bpel.compiler.bom.PartnerLink;
import org.apache.ode.bpel.compiler.bom.PartnerLinkType;
import org.apache.ode.bpel.compiler.bom.Process;
import org.apache.ode.bpel.compiler.bom.Property;
import org.apache.ode.bpel.compiler.bom.PropertyAlias;
import org.apache.ode.bpel.compiler.bom.Scope;
import org.apache.ode.bpel.compiler.bom.ScopeActivity;
import org.apache.ode.bpel.compiler.bom.ScopeLikeActivity;
import org.apache.ode.bpel.compiler.bom.TerminationHandler;
import org.apache.ode.bpel.compiler.bom.Variable;
import org.apache.ode.bpel.compiler.wsdl.Definition4BPEL;
import org.apache.ode.bpel.compiler.wsdl.WSDLFactory4BPEL;
import org.apache.ode.bpel.o.DebugInfo;
import org.apache.ode.bpel.o.OActivity;
import org.apache.ode.bpel.o.OAssign;
import org.apache.ode.bpel.o.OCatch;
import org.apache.ode.bpel.o.OCompensate;
import org.apache.ode.bpel.o.OCompensationHandler;
import org.apache.ode.bpel.o.OConstantExpression;
import org.apache.ode.bpel.o.OConstantVarType;
import org.apache.ode.bpel.o.OConstants;
import org.apache.ode.bpel.o.OElementVarType;
import org.apache.ode.bpel.o.OEventHandler;
import org.apache.ode.bpel.o.OExpression;
import org.apache.ode.bpel.o.OExpressionLanguage;
import org.apache.ode.bpel.o.OExtVar;
import org.apache.ode.bpel.o.OFaultHandler;
import org.apache.ode.bpel.o.OFlow;
import org.apache.ode.bpel.o.OLValueExpression;
import org.apache.ode.bpel.o.OLink;
import org.apache.ode.bpel.o.OMessageVarType;
import org.apache.ode.bpel.o.OPartnerLink;
import org.apache.ode.bpel.o.OProcess;
import org.apache.ode.bpel.o.ORethrow;
import org.apache.ode.bpel.o.OScope;
import org.apache.ode.bpel.o.OSequence;
import org.apache.ode.bpel.o.OTerminationHandler;
import org.apache.ode.bpel.o.OVarType;
import org.apache.ode.bpel.o.OXsdTypeVarType;
import org.apache.ode.bpel.o.OXslSheet;
import org.apache.ode.utils.GUID;
import org.apache.ode.utils.NSContext;
import org.apache.ode.utils.Namespaces;
import org.apache.ode.utils.StreamUtils;
import org.apache.ode.utils.fs.FileUtils;
import org.apache.ode.utils.msg.MessageBundle;
import org.apache.ode.utils.stl.CollectionsX;
import org.apache.ode.utils.stl.MemberOfFunction;
import org.apache.ode.utils.stl.UnaryFunction;
import org.apache.ode.utils.xsd.SchemaModel;
import org.apache.ode.utils.xsd.XSUtils;
import org.apache.ode.utils.xsd.XsdException;
import org.apache.ode.utils.xsl.XslTransformHandler;
import org.apache.xerces.xni.parser.XMLEntityResolver;
import org.w3c.dom.Document;
import org.w3c.dom.Node;

/**
 * Compiler for converting BPEL process descriptions (and their associated WSDL
 * and XSD documents) into compiled representations suitable for execution by
 * the ODE BPEL Service Provider. TODO: Move process validation into this class.
 */
public abstract class BpelCompiler implements CompilerContext {
    /** Class-severity logger. */
    protected static final Log __log = LogFactory.getLog(BpelCompiler.class);

    /** Standardized compiler messages. */
    private static final CommonCompilationMessages __cmsgs = MessageBundle.getMessages(CommonCompilationMessages.class);

    private org.apache.ode.bpel.compiler.bom.Process _processDef;

    private Date _generatedDate;

    @SuppressWarnings("unchecked")
    private HashMap<Class, ActivityGenerator> _actGenerators = new HashMap<Class, ActivityGenerator>();

    private boolean _supressJoinFailure = false;

    private boolean _atomicScope = false;

    /** Syntactic scope stack. */
    private StructureStack _structureStack = new StructureStack();

    /** Fault/compensate recovery stack. */
    private Stack<OScope> _recoveryContextStack = new Stack<OScope>();

    /** History of compiled activities */
    private List<OActivity> _compiledActivities = new ArrayList<OActivity>();

    private OProcess _oprocess;

    private ResourceFinder _resourceFinder;

    private WSDLRegistry _wsdlRegistry;

    private final List<CompilationMessage> _errors = new ArrayList<CompilationMessage>();

    private CompileListener _compileListener;

    private final HashMap<String, ExpressionCompiler> _expLanguageCompilers = new HashMap<String, ExpressionCompiler>();

    private final HashMap<String, OExpressionLanguage> _expLanguages = new HashMap<String, OExpressionLanguage>();
    
    private ExpressionValidatorFactory _expressionValidatorFactory = new ExpressionValidatorFactory(System.getProperties());

    private WSDLFactory4BPEL _wsdlFactory;

    private OExpressionLanguage _konstExprLang;

    private Map<QName, Node> _customProcessProperties;

    private URI _processURI;
    
    BpelCompiler(WSDLFactory4BPEL wsdlFactory) {
        _wsdlFactory = wsdlFactory;
        _wsdlRegistry = new WSDLRegistry(this);
    }

    public void addWsdlImport(URI from, URI wsdlImport, SourceLocation sloc) {
        Definition4BPEL def;
        try {
            WSDLReader r = _wsdlFactory.newWSDLReader();
            WSDLLocatorImpl locator = new WSDLLocatorImpl(_resourceFinder, _resourceFinder.resolve(from, wsdlImport));
            def = (Definition4BPEL) r.readWSDL(locator);
        } catch (WSDLException e) {
            recoveredFromError(sloc, new CompilationException(__cmsgs.errWsdlParseError(e
                    .getFaultCode(), e.getLocation(), e.getMessage())));
            throw new CompilationException(__cmsgs.errWsdlImportFailed(wsdlImport.toASCIIString(), e.getFaultCode())
                    .setSource(sloc), e);
        }

        try {
            _wsdlRegistry.addDefinition(def, _resourceFinder, _resourceFinder.resolve(from, wsdlImport));
            if (__log.isDebugEnabled())
                __log.debug("Added WSDL Definition: " + wsdlImport);
        } catch (CompilationException ce) {
            recoveredFromError(sloc, ce);
        }
    }

    public void addXsdImport(URI from, URI location, SourceLocation sloc) {
        URI resFrom = _resourceFinder.resolve(from, location);
        if (__log.isDebugEnabled())
            __log.debug("Adding XSD import from " + resFrom + " location " + location);
        XMLEntityResolver resolver = new WsdlFinderXMLEntityResolver(_resourceFinder,
                location, new HashMap<URI,byte[]>(), true);
        try {
            InputStream xsdStream = _resourceFinder.openResource(resFrom);
            byte[] data;
            try {
                data = StreamUtils.read(xsdStream);
            } finally {
                xsdStream.close();
            }
            
            Map<URI, byte[]> schemas = XSUtils.captureSchema(resFrom, data, resolver);
            _wsdlRegistry.addSchemas(schemas);
        } catch (XsdException e) {
            CompilationException ce =  new CompilationException(__cmsgs.errInvalidImport(location.toString()));
            recoveredFromError(sloc, ce);
        } catch (MalformedURLException e) {
            CompilationException ce =  new CompilationException(__cmsgs.errInvalidImport(location.toString()));
            recoveredFromError(sloc, ce);
        } catch (IOException e) {
            CompilationException ce =  new CompilationException(__cmsgs.errInvalidImport(location.toString()));
            recoveredFromError(sloc, ce);
        }
    }

    public void setResourceFinder(ResourceFinder finder) {
        if (finder == null) {
            _resourceFinder = new DefaultResourceFinder();
        } else {
            _resourceFinder = finder;
        }

    }

    public void setCompileListener(CompileListener compileListener) {
        _compileListener = compileListener;
    }

    public CompileListener getCompileListener() {
        return _compileListener;
    }

    public void setCustomProperties(Map<QName, Node> customProperties) {
        _customProcessProperties = customProperties;
    }

    /**
     * Get the process definition.
     * 
     * @return the process definition
     */
    public Process getProcessDef() {
        return _processDef;
    }

    public PortType resolvePortType(final QName portTypeName) {
        if (portTypeName == null)
            throw new NullPointerException("Null portTypeName argument!");

        PortType portType = _wsdlRegistry.getPortType(portTypeName);
        if (portType == null)
            throw new CompilationException(__cmsgs.errUndeclaredPortType(portTypeName));
        return portType;
    }

    public OLink resolveLink(String linkName) {
        OLink ret = null;

        // Fist find where the link is declared.
        for (Iterator<OActivity> i = _structureStack.iterator(); i.hasNext();) {
            OActivity oact = i.next();
            if (oact instanceof OFlow)
                ret = ((OFlow) oact).getLocalLink(linkName);
            if (ret != null)
                return ret;
        }

        throw new CompilationException(__cmsgs.errUndeclaredLink(linkName));
    }

    public OScope.Variable resolveVariable(String varName) {
        for (Iterator<OScope> i = _structureStack.oscopeIterator(); i.hasNext();) {
            OScope.Variable var = i.next().getLocalVariable(varName);
            if (var != null)
                return var;
        }
        // A "real" variable couldn't be found, checking if we're dealing with a
        // process custom property
        if (_customProcessProperties != null && _customProcessProperties.get(QName.valueOf(varName)) != null) {

        }
        throw new CompilationException(__cmsgs.errUndeclaredVariable(varName));
    }

    public List<OScope.Variable> getAccessibleVariables() {
        ArrayList<OScope.Variable> result = new ArrayList<OScope.Variable>();
        for (Iterator<OScope> i = _structureStack.oscopeIterator(); i.hasNext();) {
            result.addAll(i.next().variables.values());
        }
        return result;
    }

    public OScope.Variable resolveMessageVariable(String inputVar) throws CompilationException {
        OScope.Variable var = resolveVariable(inputVar);
        if (!(var.type instanceof OMessageVarType))
            throw new CompilationException(__cmsgs.errMessageVariableRequired(inputVar));
        return var;
    }

    public OScope.Variable resolveMessageVariable(String inputVar, QName messageType) throws CompilationException {
        OScope.Variable var = resolveMessageVariable(inputVar);
        if (!((OMessageVarType) var.type).messageType.equals(messageType))
            throw new CompilationException(__cmsgs.errVariableTypeMismatch(var.name, messageType,
                    ((OMessageVarType) var.type).messageType));
        return var;
    }

    public OProcess.OProperty resolveProperty(QName name) {

        for (OProcess.OProperty prop : _oprocess.properties) {
            if (prop.name.equals(name))
                return prop;
        }
        throw new CompilationException(__cmsgs.errUndeclaredProperty(name));
    }

    public OProcess.OPropertyAlias resolvePropertyAlias(OScope.Variable variable, QName propertyName) {
        if (!(variable.type instanceof OMessageVarType))
            throw new CompilationException(__cmsgs.errMessageVariableRequired(variable.name));

        OProcess.OProperty property = resolveProperty(propertyName);
        OProcess.OPropertyAlias alias = property.getAlias(variable.type);
        if (alias == null)
            throw new CompilationException(__cmsgs.errUndeclaredPropertyAlias(variable.type.toString(), propertyName));

        return alias;
    }

    public OScope resolveCompensatableScope(final String scopeToCompensate) throws CompilationException {
        if (_recoveryContextStack.isEmpty())
            throw new CompilationException(__cmsgs.errCompensateNAtoContext());
        OScope recoveryContext = _recoveryContextStack.peek();

        OScope scopeToComp = CollectionsX.find_if(recoveryContext.compensatable, new MemberOfFunction<OScope>() {
            public boolean isMember(OScope o) {
                return o.name != null && o.name.equals(scopeToCompensate);
            }
        });
        if (scopeToComp == null)
            throw new CompilationException(__cmsgs.errCompensateOfInvalidScope(scopeToCompensate));

        return scopeToComp; 
    }

    public String getSourceLocation() {
        return _processDef.getSource() == null ? null : _processDef.getSource();
    }

    public OScope.CorrelationSet resolveCorrelationSet(String csetName) {
        for (Iterator<OScope> i = _structureStack.oscopeIterator(); i.hasNext();) {
            OScope.CorrelationSet cset = i.next().getCorrelationSet(csetName);
            if (cset != null)
                return cset;
        }

        throw new CompilationException(__cmsgs.errUndeclaredCorrelationSet(csetName));
    }

    @SuppressWarnings("unchecked")
    public OMessageVarType resolveMessageType(QName messageType) {
        OMessageVarType msgType = _oprocess.messageTypes.get(messageType);
        if (msgType == null) {
            Message msg = _wsdlRegistry.getMessage(messageType);
            if (msg == null) {
                throw new CompilationException(__cmsgs.errUndeclaredMessage(messageType.getLocalPart(), messageType
                        .getNamespaceURI()));
            }

            List<OMessageVarType.Part> parts = new ArrayList<OMessageVarType.Part>();
            CollectionsX.transform(parts, ((List<Part>) msg.getOrderedParts(null)),
                    new UnaryFunction<Part, OMessageVarType.Part>() {
                        public OMessageVarType.Part apply(Part part) {
                            OVarType partType;
                            if (part.getElementName() != null) {
                                partType = resolveElementType(part.getElementName());
                            } else {
                                partType = resolveXsdType(part.getTypeName());
                            }

                            OMessageVarType.Part opart = new OMessageVarType.Part(_oprocess, part.getName(), partType);
                            opart.debugInfo = createDebugInfo(_processDef, "Message Variable Part: " + part.getName());
                            return opart;
                        }
                    });
            msgType = new OMessageVarType(_oprocess, msg.getQName(), parts);
            msgType.debugInfo = createDebugInfo(_processDef, "Message Type: " + msg.getQName());
            _oprocess.messageTypes.put(msg.getQName(), msgType);
        }
        return msgType;
    }

    public OXsdTypeVarType resolveXsdType(QName typeName) throws CompilationException {
        OXsdTypeVarType type = _oprocess.xsdTypes.get(typeName);
        if (type == null) {
            __log.debug("Resolving XSD type " + typeName);
            SchemaModel model = null;
            try {
                model = _wsdlRegistry.getSchemaModel();
            } catch (IllegalArgumentException iaa) { }
            if (model == null || !model.knowsSchemaType(typeName))
                throw new CompilationException(__cmsgs.errUndeclaredXsdType(typeName));
            
            type = new OXsdTypeVarType(_oprocess);
            type.debugInfo = createDebugInfo(_processDef, "XSD Type: " + typeName);
            type.xsdType = typeName;
            type.simple = _wsdlRegistry.getSchemaModel().isSimpleType(typeName);
            _oprocess.xsdTypes.put(typeName, type);
        }

        return type;
    }

    public OMessageVarType.Part resolvePart(OScope.Variable var, String partname) {
        if (!(var.type instanceof OMessageVarType))
            throw new CompilationException(__cmsgs.errMessageVariableRequired(var.name));
        OMessageVarType msgVarType = (OMessageVarType) var.type;
        OMessageVarType.Part part = msgVarType.parts.get(partname);
        if (part == null)
            throw new CompilationException(__cmsgs.errUndeclaredMessagePart(var.name,
                    ((OMessageVarType) var.type).messageType, partname));
        return part;
    }

    public OMessageVarType.Part resolveHeaderPart(OScope.Variable var, String partname) {
        if (!(var.type instanceof OMessageVarType))
            throw new CompilationException(__cmsgs.errMessageVariableRequired(var.name));
        OMessageVarType msgVarType = (OMessageVarType) var.type;
        return msgVarType.parts.get(partname);
    }

    public PartnerLinkType resolvePartnerLinkType(QName partnerLinkType) {

        PartnerLinkType plinkType = _wsdlRegistry.getPartnerLinkType(partnerLinkType);
        if (plinkType == null)
            throw new CompilationException(__cmsgs.errUndeclaredPartnerLinkType(partnerLinkType));
        return plinkType;
    }

    public OPartnerLink resolvePartnerLink(String name) {
        for (Iterator<OScope> i = _structureStack.oscopeIterator(); i.hasNext();) {
            OPartnerLink oplink = i.next().getLocalPartnerLink(name);
            if (oplink != null)
                return oplink;
        }

        throw new CompilationException(__cmsgs.errUndeclaredPartnerLink(name));
    }

    @SuppressWarnings("unchecked")
    public Operation resolvePartnerRoleOperation(final OPartnerLink partnerLink, final String operationName) {
        if (partnerLink.partnerRolePortType == null) {
            throw new CompilationException(__cmsgs.errPartnerLinkDoesNotDeclarePartnerRole(partnerLink.getName()));
        }

        Operation found = CollectionsX.find_if((List<Operation>) partnerLink.partnerRolePortType.getOperations(),
                new MemberOfFunction<Operation>() {
                    public boolean isMember(Operation o) {
                        // Guard against WSDL4j funny business.
                        if ((o.getInput() == null || o.getInput().getMessage() == null)
                                && (o.getOutput() == null || o.getOutput().getMessage() == null)) {
                            return false;
                        }
                        return o.getName().equals(operationName);
                    }
                });

        if (found == null)
            throw new CompilationException(__cmsgs.errUndeclaredOperation(partnerLink.partnerRolePortType.getQName(),
                    operationName));
        return found;
    }

    @SuppressWarnings("unchecked")
    public Operation resolveMyRoleOperation(final OPartnerLink partnerLink, final String operationName) {
        if (partnerLink.myRolePortType == null) {
            throw new CompilationException(__cmsgs.errPartnerLinkDoesNotDeclareMyRole(partnerLink.getName()));
        }

        Operation found = CollectionsX.find_if((List<Operation>) partnerLink.myRolePortType.getOperations(),
                new MemberOfFunction<Operation>() {
                    public boolean isMember(Operation o) {
                        // Again, guard against WSDL4J's "help"
                        if ((o.getInput() == null || o.getInput().getMessage() == null)
                                && (o.getOutput() == null || o.getOutput().getMessage() == null))
                            return false;
                        return o.getName().equals(operationName);
                    }
                });
        if (found == null) {
            throw new CompilationException(__cmsgs.errUndeclaredOperation(partnerLink.myRolePortType.getQName(),
                    operationName));
        }
        return found;
    }

    /**
     * Produce a boolean {@link OExpression} expression that returns a constant
     * value.
     * 
     * @param value
     *            constant value to return
     * @return {@link OExpression} returning a constant value.
     */
    public OExpression constantExpr(boolean value) {
        OConstantExpression ce = new OConstantExpression(_oprocess, value ? Boolean.TRUE : Boolean.FALSE);
        ce.debugInfo = createDebugInfo(_processDef, "Constant Boolean Expression: " + value);
        ce.expressionLanguage = _konstExprLang;
        return ce;
    }

    public OLValueExpression compileLValueExpr(Expression expression) throws CompilationException {
        return compileLValueExpr(expression, null, null, new Object[1]);
    }

    public OLValueExpression compileLValueExpr(Expression expression, OVarType rootNodeType, Object requestedResultType, Object[] resultType) throws CompilationException {
        return (OLValueExpression) compileExpr(expression, false, true, rootNodeType, requestedResultType, resultType);
    }

    public OExpression compileJoinCondition(Expression expression) throws CompilationException {
        return compileExpr(expression, true, false, null, null, new Object[1]);
    }

    public OExpression compileExpr(Expression expression) throws CompilationException {
        return compileExpr(expression, null, null, new Object[1]);
    }
    
    public OExpression compileExpr(Expression expression, OVarType rootNodeType, Object requestedResultType, Object[] resultType) throws CompilationException {
        return compileExpr(expression, false, false, rootNodeType, requestedResultType, resultType);
    }

    public OExpression compileExpr(String expr, NSContext nc) {
        // Does this really work?
        BpelObject cur = _structureStack.topSource();
        return compileExpr(new Expression11(cur.getElement(),cur.getElement().getOwnerDocument().createTextNode(expr)), false, false, null, null, new Object[1]);
    }

    private OExpression compileExpr(Expression expression, boolean isJoinCondition, boolean isLValue, OVarType rootNodeType, Object requestedResultType, Object[] resultType) {
        String expLang = getExpressionLanguage(expression);
        ExpressionCompiler ec = findExpLangCompiler(expLang);
        ec.setCompilerContext(this);
        ExpressionValidator ev = _expressionValidatorFactory.getValidator();

        try {
            OExpression oexpr;
            if (isJoinCondition) {
                oexpr = ec.compileJoinCondition(expression);
            } else {
                oexpr = ec.compile(expression);
                resultType[0] = ev.validate(expression, rootNodeType, requestedResultType);
            }

            oexpr.debugInfo = createDebugInfo(expression, expression.toString());

            OExpressionLanguage expLanguage = _expLanguages.get(expLang);
            if (expLanguage == null) {
                expLanguage = new OExpressionLanguage(_oprocess, ec.getProperties());
                expLanguage.debugInfo = createDebugInfo(_processDef, "Expression Language: " + expLang);
                expLanguage.expressionLanguageUri = expLang;
                _expLanguages.put(expLang, expLanguage);
                _oprocess.expressionLanguages.add(expLanguage);
            }
            oexpr.expressionLanguage = expLanguage;

            // Cleaning up expression compiler for furter compilation
            ec.setCompilerContext(null);
            
            return oexpr;
        } catch (CompilationException ce) {
            if (ce.getCompilationMessage().source == null)
                ce.getCompilationMessage().setSource(expression);
            throw ce;
        }
    }

    public OProcess getOProcess() throws CompilationException {
        return _oprocess;
    }

    public void recoveredFromError(SourceLocation where, CompilationException bce) throws CompilationException {
        if (bce.getCompilationMessage().source == null)
            bce.getCompilationMessage().source = where;

        if (_compileListener == null) {
            switch (bce.getCompilationMessage().severity) {
            case CompilationMessage.INFO:
                if (__log.isInfoEnabled()) {
                    __log.info(bce.toErrorMessage());
                }
                break;
            case CompilationMessage.WARN:
                if (__log.isWarnEnabled()) {
                    __log.warn(bce.toErrorMessage());
                }
                break;
            case CompilationMessage.ERROR:
                if (__log.isErrorEnabled()) {
                    __log.error(bce.toErrorMessage());
                }
            }
        } else {
            if (__log.isDebugEnabled()) {
                __log.debug(bce.toErrorMessage(), bce);
            }
            _compileListener.onCompilationMessage(bce.getCompilationMessage());
        }

        _errors.add(bce.getCompilationMessage());
    }

    public static long getVersion(String dirName) {
        try {
            return Integer.parseInt(dirName.substring(dirName.lastIndexOf("-") + 1));
        } catch (Throwable t) {
            return 0;
        }
    }
    
    /**
     * Compile a process.
     */
    public OProcess compile(final Process process, ResourceFinder rf, long version) throws CompilationException {
        if (process == null)
            throw new NullPointerException("Null process parameter");
        
        setResourceFinder(rf);
        _processURI = process.getURI();
        _processDef = process;
        _generatedDate = new Date();
        _structureStack.clear();

        String bpelVersionUri = null;
        switch (process.getBpelVersion()) {
        case BPEL11:
            bpelVersionUri = Bpel11QNames.NS_BPEL4WS_2003_03;
            break;
        case BPEL20_DRAFT:
            bpelVersionUri = Bpel20QNames.NS_WSBPEL2_0;
            break;
        case BPEL20:
            bpelVersionUri = Bpel20QNames.NS_WSBPEL2_0_FINAL_EXEC;
            break;
        default:
            throw new IllegalStateException("Bad bpel version: " + process.getBpelVersion());
        }

        _oprocess = new OProcess(bpelVersionUri);
        _oprocess.guid = null;
        _oprocess.constants = makeConstants();
        _oprocess.debugInfo = createDebugInfo(process, "process");
        
        if (process.getTargetNamespace() == null) {
            _oprocess.targetNamespace = "--UNSPECIFIED--";
            recoveredFromError(process, new CompilationException(__cmsgs.errProcessNamespaceNotSpecified()));
        } else {
            _oprocess.targetNamespace = _processDef.getTargetNamespace();
        }
        
        if (process.getName() == null) {
            _oprocess.processName = "--UNSPECIFIED--";
            recoveredFromError(process, new CompilationException(__cmsgs.errProcessNameNotSpecified()));
        } else {
            _oprocess.processName = _processDef.getName();
        }
        
        _oprocess.compileDate = _generatedDate;

        _konstExprLang = new OExpressionLanguage(_oprocess, null);
        _konstExprLang.debugInfo = createDebugInfo(_processDef, "Constant Value Expression Language");
        _konstExprLang.expressionLanguageUri = "uri:www.fivesight.com/konstExpression";
        _konstExprLang.properties.put("runtime-class",
                "org.apache.ode.bpel.runtime.explang.konst.KonstExpressionLanguageRuntimeImpl");
        _oprocess.expressionLanguages.add(_konstExprLang);

        // Process the imports. Note, we expect all processes (Event BPEL 1.1)
        // to have an import declaration. This should be automatically generated
        // by the 1.1 parser.
        for (Import imprt : _processDef.getImports()) {
            try {
                compile(_processURI, imprt);
            } catch (CompilationException bce) {
                // We try to recover from import problems by continuing
                recoveredFromError(imprt, bce);
            }
        }

        _expressionValidatorFactory.getValidator().bpelImportsLoaded(_processDef, this);
        
        switch (_processDef.getSuppressJoinFailure()) {
        case NO:
        case NOTSET:
            _supressJoinFailure = false;
            break;
        case YES:
            _supressJoinFailure = true;
            break;
        }
        // compile ALL wsdl properties; needed for property extraction
        Definition4BPEL[] defs = _wsdlRegistry.getDefinitions();
        for (Definition4BPEL def : defs) {
            for (Property property : def.getProperties()) {
                compile(property);
            }
        }
        // compile ALL wsdl property aliases
        for (Definition4BPEL def1 : defs) {
            for (PropertyAlias propertyAlias : def1.getPropertyAliases()) {
                compile(propertyAlias);
            }
        }

        OScope procesScope = new OScope(_oprocess, null);
        procesScope.name = "__PROCESS_SCOPE:" + process.getName();
        procesScope.debugInfo = createDebugInfo(process, null);
        _oprocess.procesScope = compileScope(procesScope, process, new Runnable() {
            public void run() {
                if (process.getRootActivity() == null) {
                    throw new CompilationException(__cmsgs.errNoRootActivity());
                }
                // Process custom properties are created as variables associated
                // with the top scope
                if (_customProcessProperties != null) {
                    for (Map.Entry<QName, Node> customVar : _customProcessProperties.entrySet()) {
                        final OScope oscope = _structureStack.topScope();
                        OVarType varType = new OConstantVarType(_oprocess, customVar.getValue());
                        OScope.Variable ovar = new OScope.Variable(_oprocess, varType);
                        ovar.name = customVar.getKey().getLocalPart();
                        ovar.declaringScope = oscope;
                        ovar.debugInfo = createDebugInfo(null, "Process custom property variable");
                        oscope.addLocalVariable(ovar);
                        if (__log.isDebugEnabled())
                            __log.debug("Compiled custom property variable " + ovar);
                    }
                }
                _structureStack.topScope().activity = compile(process.getRootActivity());
            }
        });

        assert _structureStack.size() == 0;

        boolean hasErrors = false;
        StringBuffer sb = new StringBuffer();
        for (CompilationMessage msg : _errors) {
            if (msg.severity >= CompilationMessage.ERROR) {
                hasErrors = true;
                sb.append('\t');
                sb.append(msg.toErrorString());
                sb.append('\n');
            }
        }
        
        XslTransformHandler.getInstance().clearXSLSheets(_oprocess.getQName());

        _expressionValidatorFactory.getValidator().bpelCompilationCompleted(_processDef);
        
        if (hasErrors) {
            throw new CompilationException(__cmsgs.errCompilationErrors(_errors.size(), sb.toString()));
        }
        
        {
            String digest = "version:" + version + ";" + _oprocess.digest();
            _oprocess.guid = GUID.makeGUID(digest);
            if (__log.isDebugEnabled()) {
                __log.debug("Compiled process digest: " + digest + "\nguid: " + _oprocess.guid);
            }
        }
        return _oprocess;
    }

    private OConstants makeConstants() {
        OConstants constants = new OConstants(_oprocess);
        constants.qnConflictingReceive = new QName(getBpwsNamespace(), "conflictingReceive");
        constants.qnConflictingRequest = new QName(getBpwsNamespace(), "conflictingRequest");
        constants.qnCorrelationViolation = new QName(getBpwsNamespace(), "correlationViolation");
        constants.qnForcedTermination = new QName(getBpwsNamespace(), "forcedTermination");
        constants.qnJoinFailure = new QName(getBpwsNamespace(), "joinFailure");
        constants.qnMismatchedAssignmentFailure = new QName(getBpwsNamespace(), "mismatchedAssignment");
        constants.qnMissingReply = new QName(getBpwsNamespace(), "missingReply");
        constants.qnMissingRequest = new QName(getBpwsNamespace(), "missingRequest");
        constants.qnSelectionFailure = new QName(getBpwsNamespace(), "selectionFailure");
        constants.qnUninitializedVariable = new QName(getBpwsNamespace(), "uninitializedVariable");
        constants.qnXsltInvalidSource = new QName(getBpwsNamespace(), "xsltInvalidSource");
        constants.qnSubLanguageExecutionFault = new QName(getBpwsNamespace(), "subLanguageExecutionFault");
        constants.qnUninitializedPartnerRole = new QName(getBpwsNamespace(), "uninitializedPartnerRole");
        constants.qnForEachCounterError = new QName(getBpwsNamespace(), "forEachCounterError");
        constants.qnInvalidBranchCondition = new QName(getBpwsNamespace(), "invalidBranchCondition");
        constants.qnInvalidExpressionValue = new QName(getBpwsNamespace(), "invalidExpressionValue");

        constants.qnRetiredProcess = new QName(getOdeNamespace(), "retiredProcess");
        constants.qnTooManyInstances = new QName(getOdeNamespace(), "tooManyInstances");
        constants.qnUnknownFault = new QName(getOdeNamespace(), "unknownFault");
        constants.qnTooManyProcesses = new QName(getOdeNamespace(), "tooManyProcesses");
        constants.qnTooHugeProcesses = new QName(getOdeNamespace(), "tooHugeProcesses");
        return constants;
    }
    
    private String getOdeNamespace() {
        return Namespaces.ODE_EXTENSION_NS;
    }

    // TODO unused?
    // private String getBpelPartnerLinkUri(){
    // switch(_processDef.getBpelVersion()){
    // case Process.BPEL_V110:
    // return Constants.NS_BPEL4WS_PARTNERLINK_2003_05;
    // case Process.BPEL_V200:
    // return Constants.NS_WSBPEL_PARTNERLINK_2004_03;
    // default:
    // throw new IllegalStateException("Bad bpel version.");
    // }
    // }

    /**
     * Compile an import declaration. According to the specification:
     * <blockquote> A BPEL4WSWS-BPEL process definition relies on XML Schema and
     * WSDL 1.1 for the definition of datatypes and service interfaces. Process
     * definitions also rely on other constructs such as partner link types,
     * message properties and property aliases (defined later in this
     * specification) which are defined within WSDL 1.1 documents using the WSDL
     * 1.1 language extensibility feature.
     * 
     * The &lt;import&gt; element is used within a BPEL4WSWS-BPEL process to
     * explicitly indicate a dependency on external XML Schema or WSDL
     * definitions. Any number of <import> elements may appear as initial
     * children of the <process> element, before any other child element. Each
     * <import> element contains three mandatory attributes:
     * <ol>
     * <li>namespace -- The namespace attribute specifies the URI namespace of
     * the imported definitions. </li>
     * <li>location -- The location attribute contains a URI indicating the
     * location of a document that contains relevant definitions in the
     * namespace specified. The document located at the URI MUST contain
     * definitions belonging to the same namespace as indicated by the namespace
     * attribute. </li>
     * <li>importType -- The importType attribute identifies the type of
     * document being imported by providing the URI of the encoding language.
     * The value MUST be set to "http://www.w3.org/2001/XMLSchema" when
     * importing XML Schema 1.0 documents, and to
     * "http://schemas.xmlsoap.org/wsdl/" when importing WSDL 1.1 documents.
     * 
     * @param imprt
     *            BOM representation of the import
     */
    private void compile(URI current, Import imprt) {
        try {
            if (imprt.getImportType() == null)
                throw new CompilationException(__cmsgs.errUnspecifiedImportType().setSource(imprt));

            if (imprt.getLocation() == null)
                throw new CompilationException(__cmsgs.errMissingImportLocation().setSource(imprt));

            if (Import.IMPORTTYPE_WSDL11.equals(imprt.getImportType())) {
                addWsdlImport(current, imprt.getLocation(), imprt);
            } else if (Import.IMPORTTYPE_XMLSCHEMA10.equals(imprt.getImportType())) {
                addXsdImport(current, imprt.getLocation(), imprt);
            } else
                throw new CompilationException(__cmsgs.errUnknownImportType(imprt.getImportType()).setSource(imprt));
        } catch (CompilationException ce) {
            if (ce.getCompilationMessage().source == null)
                ce.getCompilationMessage().setSource(imprt);
            throw ce;
        }
    }

    public OActivity compile(final Activity source) {
        if (source == null)
            throw new IllegalArgumentException("null-argument");

        boolean previousSupressJoinFailure = _supressJoinFailure;
        switch (source.getSuppressJoinFailure()) {
        case NO:
            _supressJoinFailure = false;
            break;
        case YES:
            _supressJoinFailure = true;
            break;
        }

        OActivity compiled;
        try {
            compiled = (source instanceof ScopeLikeActivity) ? compileSLC((ScopeLikeActivity) source,
                    new OScope.Variable[0]) : compileActivity(true, source);
            compiled.suppressJoinFailure = _supressJoinFailure;
        } finally {
            _supressJoinFailure = previousSupressJoinFailure;
        }

        if (__log.isDebugEnabled())
            __log.debug("Compiled activity " + compiled);
        return compiled;
    }

    private OCompensate createDefaultCompensateActivity(BpelObject source, String desc) {
        OCompensate activity = new OCompensate(_oprocess, getCurrent());
        activity.name = "__autoGenCompensate:" + _structureStack.topScope().name;
        activity.debugInfo = createDebugInfo(source, desc);
        return activity;
    }

    public OScope compileSLC(final ScopeLikeActivity source, final OScope.Variable[] variables) {
        final OScope implicitScope = new OScope(_oprocess, getCurrent());
        implicitScope.implicitScope = true;
        implicitScope.name = createName(source, "implicit-scope");
        implicitScope.debugInfo = createDebugInfo(source, "Scope-like construct " + source);
        compileScope(implicitScope, source.getScope(), new Runnable() {
            public void run() {
                compileLinks(source);
                for (OScope.Variable v : variables) {
                    v.declaringScope = implicitScope;
                    implicitScope.addLocalVariable(v);
                }
                if (source instanceof ScopeActivity) {
                    Activity scopeChild = ((ScopeActivity) source).getChildActivity();
                    if (scopeChild == null)
                        throw new CompilationException(__cmsgs.errEmptyScope().setSource(source));
                    implicitScope.activity = compile(scopeChild);
                } else {
                    implicitScope.activity = compileActivity(false, source);
                }
            }
        });

        return implicitScope;
    }

    private OActivity compileActivity(final boolean doLinks, final Activity source) {
        final ActivityGenerator actgen = findActivityGen(source);
        final OActivity oact = actgen.newInstance(source);
        oact.name = createName(source, "activity");
        oact.debugInfo = createDebugInfo(source, "Activity body for " + source);
        _compiledActivities.add(oact);
        compile(oact, source, new Runnable() {
            public void run() {
                if (doLinks)
                    compileLinks(source);
                actgen.compile(oact, source);
            }
        });

        return oact;
    }

    private void compileLinks(Activity source) {
        /* Source Links Fixup */
        for (LinkSource ls : source.getLinkSources())
            compileLinkSource(ls);

        /* Target Links Fixup */
        for (LinkTarget lt : source.getLinkTargets())
            compileLinkTarget(lt);

        _structureStack.topActivity().joinCondition = (source.getJoinCondition() == null || source.getLinkTargets()
                .isEmpty()) ? null : compileJoinCondition(source.getJoinCondition());
    }

    private String createName(Activity source, String type) {
        if (source.getName() != null)
            return source.getName();

        return source.getType().getLocalPart() + "-" + type + "-line-" + source.getLineNo();
    }

    private OProcess.OProperty compile(Property property) {
        OProcess.OProperty oproperty = new OProcess.OProperty(_oprocess);
        oproperty.name = property.getName();
        oproperty.debugInfo = createDebugInfo(_processDef, "Property " + property.getName());

        if (!_wsdlRegistry.getSchemaModel().isSimpleType(property.getPropertyType()))
            throw new CompilationException(__cmsgs.errPropertyDeclaredWithComplexType(property.getName(),
                    property.getPropertyType()).setSource(property));

        _oprocess.properties.add(oproperty);

        if (__log.isDebugEnabled())
            __log.debug("Compiled property " + oproperty);

        return oproperty;
    }

    private OProcess.OPropertyAlias compile(PropertyAlias src) {
        OProcess.OProperty property = resolveProperty(src.getPropertyName());

        OProcess.OPropertyAlias alias = new OProcess.OPropertyAlias(_oprocess);
        alias.debugInfo = createDebugInfo(_processDef, "PropertyAlias " + src.getPropertyName() + " for "
                + src.getMessageType());
        if (src.getMessageType() == null){
            throw new CompilationException(__cmsgs.errAliasUndeclaredMessage(src.getPropertyName(),
                    src.getQuery().getPath()));
        }

        OMessageVarType messageType = resolveMessageType(src.getMessageType());
        OVarType rootNodeType = messageType;
        alias.varType = messageType;
        // bpel 2.0 excludes declaration of part;
        // bpel 1.1 requires it
        if (src.getPart() != null) {
            alias.part = messageType.parts.get(src.getPart());
            if (alias.part == null)
                throw new CompilationException(__cmsgs.errUnknownPartInAlias(src.getPart(),
                        messageType.messageType.toString()));
            rootNodeType = alias.part.type;
        }
        if (src.getQuery() != null)
            alias.location = compileExpr(src.getQuery(), rootNodeType, null, new Object[1]);
        property.aliases.add(alias);
        alias.debugInfo = createDebugInfo(_processDef, src.getMessageType() + " --> " + src.getPropertyName());
        return alias;
    }

    private void compileLinkTarget(LinkTarget target) {
        OLink ol = resolveLink(target.getLinkName());
        assert ol != null;
        ol.debugInfo = createDebugInfo(target, target.toString());
        if (ol.target != null)
            throw new CompilationException(__cmsgs.errDuplicateLinkTarget(target.getLinkName()).setSource(target));
        ol.target = _structureStack.topActivity();

        _structureStack.topActivity().targetLinks.add(ol);
    }

    private void compileLinkSource(LinkSource linksrc) {
        OLink ol = resolveLink(linksrc.getLinkName());
        assert ol != null;
        ol.debugInfo = createDebugInfo(linksrc, linksrc.toString());
        if (ol.source != null)
            throw new CompilationException(__cmsgs.errDuplicateLinkSource(linksrc.getLinkName()).setSource(linksrc));
        ol.source = _structureStack.topActivity();
        ol.transitionCondition = linksrc.getTransitionCondition() == null ? constantExpr(true) : compileExpr(linksrc
                .getTransitionCondition());

        _structureStack.topActivity().sourceLinks.add(ol);
        _structureStack.topActivity().outgoingLinks.add(ol);
    }

    private void compile(final PartnerLink plink) {
        OPartnerLink oplink = new OPartnerLink(_oprocess);
        oplink.debugInfo = createDebugInfo(plink, plink.toString());
        try {
            PartnerLinkType plinkType = resolvePartnerLinkType(plink.getPartnerLinkType());

            oplink.partnerLinkType = plinkType.getName();
            oplink.name = plink.getName();
            oplink.initializePartnerRole = plink.isInitializePartnerRole();

            if (plink.hasMyRole()) {
                PartnerLinkType.Role myRole = plinkType.getRole(plink.getMyRole());
                if (myRole == null)
                    throw new CompilationException(__cmsgs.errUndeclaredRole(plink.getMyRole(), plinkType.getName()));
                oplink.myRoleName = myRole.getName();
                QName portType = myRole.getPortType();
                if (portType == null)
                    throw new CompilationException(__cmsgs.errMissingMyRolePortType(myRole.getPortType(), plink.getMyRole(), plinkType.getName()));
                oplink.myRolePortType = resolvePortType(portType);
            }

            if (plink.isInitializePartnerRole() && !plink.hasPartnerRole()) {
                throw new CompilationException(__cmsgs.errPartnerLinkNoPartnerRoleButInitialize(plink.getName()));
            }
            if (plink.hasPartnerRole()) {
                PartnerLinkType.Role partnerRole = plinkType.getRole(plink.getPartnerRole());
                if (partnerRole == null)
                    throw new CompilationException(__cmsgs.errUndeclaredRole(plink.getPartnerRole(), plinkType
                            .getName()));
                oplink.partnerRoleName = partnerRole.getName();
                QName portType = partnerRole.getPortType();
                if (portType == null)
                    throw new CompilationException(__cmsgs.errMissingPartnerRolePortType(partnerRole.getPortType(), plink.getPartnerRole(), plinkType.getName()));
                oplink.partnerRolePortType = resolvePortType(portType);
            }

            oplink.declaringScope = _structureStack.topScope();
            if (oplink.declaringScope.partnerLinks.containsKey(oplink.name))
                throw new CompilationException(__cmsgs.errDuplicatePartnerLinkDecl(oplink.name));
            oplink.declaringScope.partnerLinks.put(oplink.name, oplink);
            _oprocess.allPartnerLinks.add(oplink);
        } catch (CompilationException ce) {
            ce.getCompilationMessage().setSource(plink);
            throw ce;
        }
    }

    private void compile(CorrelationSet cset) {
        OScope oscope = _structureStack.topScope();
        OScope.CorrelationSet ocset = new OScope.CorrelationSet(_oprocess);
        ocset.name = cset.getName();
        ocset.declaringScope = oscope;
        ocset.debugInfo = createDebugInfo(cset, cset.toString());
        QName[] setprops = cset.getProperties();
        for (int j = 0; j < setprops.length; ++j)
            ocset.properties.add(resolveProperty(setprops[j]));
        oscope.addCorrelationSet(ocset);
    }

    public OActivity getCurrent() {
        return _structureStack.topActivity();
    }

    public void compile(OActivity context, BpelObject source, Runnable run) {
        DefaultActivityGenerator.defaultExtensibilityElements(context, source);
        _structureStack.push(context,source);
        try {
            run.run();
        } finally {
            OActivity popped = _structureStack.pop();

            OActivity newtop = _structureStack.topActivity();
            OScope topScope = _structureStack.topScope();

            if (newtop != null) {
                newtop.nested.add(popped);
                // Transfer outgoing and incoming links, excluding the locally defined links.
                newtop.incomingLinks.addAll(popped.incomingLinks);
                if (newtop instanceof OFlow) newtop.incomingLinks.removeAll(((OFlow) newtop).localLinks);
                newtop.outgoingLinks.addAll(popped.outgoingLinks);

                if (newtop instanceof OFlow) newtop.outgoingLinks.removeAll(((OFlow) newtop).localLinks);

                // Transfer variables read/writen
                newtop.variableRd.addAll(popped.variableRd);
                newtop.variableWr.addAll(popped.variableWr);
            }

            if (topScope != null && popped instanceof OScope) topScope.compensatable.add((OScope) popped);
        }
    }

    private OScope compileScope(final OScope oscope, final Scope src, final Runnable init) {
        if (oscope.name == null)
            throw new IllegalArgumentException("Unnamed scope:" + src);

        oscope.debugInfo = createDebugInfo(src, src.toString());

        boolean previousAtomicScope = _atomicScope;
        if (src.getAtomicScope() != null) {
            boolean newValue = src.getAtomicScope().booleanValue();
            if (_atomicScope)
                throw new CompilationException(__cmsgs.errAtomicScopeNesting(newValue));
            
            oscope.atomicScope = _atomicScope = newValue;
        }
        try {
            compile(oscope, src, new Runnable() {
                public void run() {
                    for (Variable var : src.getVariables()) {
                        try {
                            compile(var);
                        } catch (CompilationException ce) {
                            recoveredFromError(var, ce);
                        }
                    }

                    for (CorrelationSet cset : src.getCorrelationSetDecls()) {
                        try {
                            compile(cset);
                        } catch (CompilationException ce) {
                            recoveredFromError(cset, ce);
                        }
                    }

                    for (PartnerLink plink : src.getPartnerLinks()) {
                        try {
                            compile(plink);
                        } catch (CompilationException ce) {
                            recoveredFromError(plink, ce);
                        }
                    }

                    if (!src.getEvents().isEmpty() || !src.getAlarms().isEmpty()) {
                        oscope.eventHandler = new OEventHandler(_oprocess);
                        oscope.eventHandler.debugInfo = createDebugInfo(src, "Event Handler for " + src);
                    }

                    for (OnEvent onEvent : src.getEvents()) {
                        try {
                            compile(onEvent);
                        } catch (CompilationException ce) {
                            recoveredFromError(src, ce);
                        }
                    }

                    for (OnAlarm onAlarm : src.getAlarms()) {
                        try {
                            compile(onAlarm);
                        } catch (CompilationException ce) {
                            recoveredFromError(src, ce);
                        }

                    }

                    if (init != null)
                        try {
                            init.run();
                        } catch (CompilationException ce) {
                            recoveredFromError(src, ce);
                        }

                    try {
                        compile(src.getCompensationHandler());
                    } catch (CompilationException bce) {
                        recoveredFromError(src.getCompensationHandler(), bce);
                    }

                    try {
                        compile(src.getTerminationHandler());
                    } catch (CompilationException bce) {
                        recoveredFromError(src.getTerminationHandler(), bce);
                    }

                    try {
                        compile(src.getFaultHandler());
                    } catch (CompilationException bce) {
                        recoveredFromError(src.getFaultHandler(), bce);
                    }
                }
            });
        } finally {
            _atomicScope = previousAtomicScope;
        }

        return oscope;
    }

    private void compile(final OnAlarm onAlarm) {
        OScope oscope = _structureStack.topScope();
        assert oscope.eventHandler != null;

        final OEventHandler.OAlarm oalarm = new OEventHandler.OAlarm(_oprocess);
        oalarm.debugInfo = createDebugInfo(onAlarm, "OnAlarm Event Handler: " + onAlarm);

        if (onAlarm.getFor() != null && onAlarm.getUntil() == null) {
            oalarm.forExpr = compileExpr(onAlarm.getFor());
        } else if (onAlarm.getFor() == null && onAlarm.getUntil() != null) {
            oalarm.untilExpr = compileExpr(onAlarm.getUntil());
        } else if (onAlarm.getFor() != null && onAlarm.getUntil() != null) {
            throw new CompilationException(__cmsgs.errInvalidAlarm().setSource(onAlarm));
        } else if (onAlarm.getRepeatEvery() == null) {
            throw new CompilationException(__cmsgs.errInvalidAlarm().setSource(onAlarm));
        }

        if (onAlarm.getRepeatEvery() != null)
            oalarm.repeatExpr = compileExpr(onAlarm.getRepeatEvery());

        if (onAlarm.getActivity() == null) throw new CompilationException(__cmsgs.errInvalidAlarm().setSource(onAlarm));
        oalarm.activity = compile(onAlarm.getActivity());

        // Check links crossing restrictions.
        for (OLink link : oalarm.incomingLinks)
            try {
                throw new CompilationException(__cmsgs.errLinkCrossesEventHandlerBoundary(link.name).setSource(onAlarm));
            } catch (CompilationException ce) {
                recoveredFromError(onAlarm, ce);
            }

        for (OLink link : oalarm.outgoingLinks)
            try {
                throw new CompilationException(__cmsgs.errLinkCrossesEventHandlerBoundary(link.name).setSource(onAlarm));
            } catch (CompilationException ce) {
                recoveredFromError(onAlarm, ce);
            }

        oscope.eventHandler.onAlarms.add(oalarm);
    }

    private void compile(final OnEvent onEvent) {
        final OScope oscope = _structureStack.topScope();
        assert oscope.eventHandler != null;

        final OEventHandler.OEvent oevent = new OEventHandler.OEvent(_oprocess, oscope);
        oevent.name = "__eventHandler:";
        oevent.debugInfo = createDebugInfo(onEvent, null);
        compile(oevent, onEvent, new Runnable() {
            public void run() {
                switch (_processDef.getBpelVersion()) {
                case BPEL11:
                    oevent.variable = resolveMessageVariable(onEvent.getVariable());
                    break;
                case BPEL20_DRAFT:
                case BPEL20:
                    if (onEvent.getMessageType() == null && onEvent.getElementType() == null)
                        throw new CompilationException(__cmsgs.errVariableDeclMissingType(onEvent.getVariable())
                                .setSource(onEvent));
                    if (onEvent.getMessageType() != null && onEvent.getElementType() != null)
                        throw new CompilationException(__cmsgs.errVariableDeclInvalid(onEvent.getVariable()).setSource(
                                onEvent));

                    OVarType varType;
                    if (onEvent.getMessageType() != null)
                        varType = resolveMessageType(onEvent.getMessageType());
                    else if (onEvent.getElement() != null)
                        varType = resolveElementType(onEvent.getElementType());
                    else
                        throw new CompilationException(__cmsgs
                                .errUnrecognizedVariableDeclaration(onEvent.getVariable()));

                    oevent.variable = new OScope.Variable(_oprocess, varType);
                    oevent.variable.name = onEvent.getVariable();
                    oevent.variable.declaringScope = _structureStack.topScope();

                    oevent.addLocalVariable(oevent.variable);
                    break;
                default:
                    throw new AssertionError("Unexpected BPEL VERSION constatnt: " + _processDef.getBpelVersion());
                }

                oevent.partnerLink = resolvePartnerLink(onEvent.getPartnerLink());
                oevent.operation = resolveMyRoleOperation(oevent.partnerLink, onEvent.getOperation());
                oevent.messageExchangeId = onEvent.getMessageExchangeId();
                oevent.route = onEvent.getRoute();

                if (onEvent.getPortType() != null
                        && !onEvent.getPortType().equals(oevent.partnerLink.myRolePortType.getQName()))
                    throw new CompilationException(__cmsgs.errPortTypeMismatch(onEvent.getPortType(),
                            oevent.partnerLink.myRolePortType.getQName()));

                Set<String> csetNames = new HashSet<String>(); // prevents duplicate cset in on one set of correlations
                for (Correlation correlation : onEvent.getCorrelations()) {
                    if( csetNames.contains(correlation.getCorrelationSet() ) ) {
                        throw new CompilationException(__cmsgs.errDuplicateUseCorrelationSet(correlation
                                .getCorrelationSet()));
                    }

                    OScope.CorrelationSet cset = resolveCorrelationSet(correlation.getCorrelationSet());

                    switch (correlation.getInitiate()) {
                    case UNSET:
                    case NO:
                        oevent.matchCorrelations.add(cset);
                        oevent.partnerLink.addCorrelationSetForOperation(oevent.operation, cset, false);
                        break;
                    case YES:
                        oevent.initCorrelations.add(cset);
                        break;
                    case JOIN:
                        cset.hasJoinUseCases = true;
                        oevent.joinCorrelations.add(cset);
                        oevent.partnerLink.addCorrelationSetForOperation(oevent.operation, cset, true);
                    }

                    for (OProcess.OProperty property : cset.properties) {
                        // Force resolution of alias, to make sure that we have
                        // one for this variable-property pair.
                        resolvePropertyAlias(oevent.variable, property.name);
                    }

                    csetNames.add(correlation.getCorrelationSet());
                }
                
                if (onEvent.getActivity() == null) throw new CompilationException(__cmsgs.errInvalidAlarm().setSource(onEvent));
                oevent.activity = compile(onEvent.getActivity());
            }
        });

        // Check links crossing restrictions.
        for (OLink link : oevent.incomingLinks)
            try {
                throw new CompilationException(__cmsgs.errLinkCrossesEventHandlerBoundary(link.name));
            } catch (CompilationException ce) {
                recoveredFromError(onEvent, ce);
            }

        for (OLink link : oevent.outgoingLinks)
            try {
                throw new CompilationException(__cmsgs.errLinkCrossesEventHandlerBoundary(link.name));
            } catch (CompilationException ce) {
                recoveredFromError(onEvent, ce);
            }

        oscope.eventHandler.onMessages.add(oevent);
    }
    
    private DebugInfo createDebugInfo(BpelObject bpelObject, String description) {
        int lineNo = bpelObject == null ? -1 : bpelObject.getLineNo();
        String str = description == null && bpelObject != null ? bpelObject.toString() : null;
        Map<QName, Object> extElmt = bpelObject == null ? null : bpelObject.getExtensibilityElements();
        DebugInfo debugInfo = new DebugInfo(_processDef.getSource(), lineNo, extElmt);
        debugInfo.description = str;
        return debugInfo;
    }

    private void compile(final Variable src) {
        final OScope oscope = _structureStack.topScope();

        if (src.getKind() == null)
            throw new CompilationException(__cmsgs.errVariableDeclMissingType(src.getName()).setSource(src));

        if (oscope.getLocalVariable(src.getName()) != null)
            throw new CompilationException(__cmsgs.errDuplicateVariableDecl(src.getName()).setSource(src));

        if (src.getTypeName() == null) throw new CompilationException(__cmsgs.errUnrecognizedVariableDeclaration(src.getName()));
        OVarType varType;
        switch (src.getKind()) {
        case ELEMENT:
            varType = resolveElementType(src.getTypeName());
            break;
        case MESSAGE:
            varType = resolveMessageType(src.getTypeName());
            break;
        case SCHEMA:
            varType = resolveXsdType(src.getTypeName());
            break;
        default:
            throw new CompilationException(__cmsgs.errUnrecognizedVariableDeclaration(src.getName()));
        }

        OScope.Variable ovar = new OScope.Variable(_oprocess, varType);
        ovar.name = src.getName();
        ovar.declaringScope = oscope;
        ovar.debugInfo = createDebugInfo(src, null);
        
        ovar.extVar = compileExtVar(src);

        oscope.addLocalVariable(ovar);

        if (__log.isDebugEnabled())
            __log.debug("Compiled variable " + ovar);
    }


    private void compile(TerminationHandler terminationHandler) {
        OScope oscope = _structureStack.topScope();
        oscope.terminationHandler = new OTerminationHandler(_oprocess, oscope);
        oscope.terminationHandler.name = "__terminationHandler:" + oscope.name;
        oscope.terminationHandler.debugInfo = createDebugInfo(terminationHandler, null);
        if (terminationHandler == null) {
            oscope.terminationHandler.activity = createDefaultCompensateActivity(null,
                    "Auto-generated 'compensate all' pseudo-activity for default termination handler on "
                            + oscope.toString());
        } else {
            _recoveryContextStack.push(oscope);
            try {
                oscope.terminationHandler.activity = compile(terminationHandler.getActivity());
            } finally {
                _recoveryContextStack.pop();
            }
        }
    }

    private void compile(CompensationHandler compensationHandler) {
        OScope oscope = _structureStack.topScope();
        oscope.compensationHandler = new OCompensationHandler(_oprocess, oscope);
        oscope.compensationHandler.name = "__compenationHandler_" + oscope.name;
        oscope.compensationHandler.debugInfo = createDebugInfo(compensationHandler, null);
        if (compensationHandler == null) {
            oscope.compensationHandler.activity = createDefaultCompensateActivity(compensationHandler,
                    "Auto-generated 'compensate all' pseudo-activity for default compensation handler on  "
                            + oscope.toString());
        } else {
            _recoveryContextStack.push(oscope);
            try {
                oscope.compensationHandler.activity = compile(compensationHandler.getActivity());
            } finally {
                _recoveryContextStack.pop();
            }
        }
    }

    private void compile(FaultHandler fh) {
        OScope oscope = _structureStack.topScope();
        oscope.faultHandler = new OFaultHandler(_oprocess);
        if (fh == null) {
            // The default fault handler compensates all child activities
            // AND then rethrows the fault!
            final OCatch defaultCatch = new OCatch(_oprocess, oscope);
            defaultCatch.name = "__defaultFaultHandler:" + oscope.name;
            defaultCatch.faultName = null; // catch any fault
            defaultCatch.faultVariable = null;
            OSequence sequence = new OSequence(_oprocess, defaultCatch);
            sequence.name = "__defaultFaultHandler_sequence:" + oscope.name;
            sequence.debugInfo = createDebugInfo(fh, "Auto-generated sequence activity.");
            ORethrow rethrow = new ORethrow(_oprocess, sequence);
            rethrow.name = "__defaultFaultHandler_rethrow:" + oscope.name;
            rethrow.debugInfo = createDebugInfo(fh, "Auto-generated re-throw activity.");
            sequence.sequence.add(createDefaultCompensateActivity(fh, "Default compensation handler for " + oscope));
            sequence.sequence.add(rethrow);

            defaultCatch.activity = sequence;
            oscope.faultHandler.catchBlocks.add(defaultCatch);
            if (__log.isDebugEnabled())
                __log.debug("Compiled default catch block " + defaultCatch + " for " + oscope);

        } else {
            _recoveryContextStack.push(oscope);
            try {

                int i = 0;
                for (final Catch catchSrc : fh.getCatches()) {
                    final OCatch ctch = new OCatch(_oprocess, oscope);
                    ctch.debugInfo = createDebugInfo(catchSrc, catchSrc.toString());
                    ctch.name = "__catch#" + i + ":" + _structureStack.topScope().name;
                    ctch.faultName = catchSrc.getFaultName();
                    compile(ctch, catchSrc, new Runnable() {
                        public void run() {

                            if (catchSrc.getFaultVariable() != null) {
                                OScope.Variable faultVar;
                                switch (_processDef.getBpelVersion()) {
                                case BPEL11:
                                    faultVar = resolveVariable(catchSrc.getFaultVariable());
                                    if (!(faultVar.type instanceof OMessageVarType))
                                        throw new CompilationException(__cmsgs.errMessageVariableRequired(
                                                catchSrc.getFaultVariable()).setSource(catchSrc));
                                    break;
                                case BPEL20_DRAFT:
                                case BPEL20:
                                    if (catchSrc.getFaultVariableMessageType() == null
                                            && catchSrc.getFaultVariableElementType() == null)
                                        throw new CompilationException(__cmsgs.errVariableDeclMissingType(
                                                catchSrc.getFaultVariable()).setSource(catchSrc));
                                    if (catchSrc.getFaultVariableMessageType() != null
                                            && catchSrc.getFaultVariableElementType() != null)
                                        throw new CompilationException(__cmsgs.errVariableDeclMissingType(
                                                catchSrc.getFaultVariable()).setSource(catchSrc));

                                    OVarType faultVarType;
                                    if (catchSrc.getFaultVariableMessageType() != null)
                                        faultVarType = resolveMessageType(catchSrc.getFaultVariableMessageType());
                                    else if (catchSrc.getFaultVariableElementType() != null)
                                        faultVarType = resolveElementType(catchSrc.getFaultVariableElementType());
                                    else
                                        throw new CompilationException(__cmsgs
                                                .errUnrecognizedVariableDeclaration(catchSrc.getFaultVariable()));

                                    faultVar = new OScope.Variable(_oprocess, faultVarType);
                                    faultVar.name = catchSrc.getFaultVariable();
                                    faultVar.declaringScope = _structureStack.topScope();

                                    ctch.addLocalVariable(faultVar);
                                    break;
                                default:
                                    throw new AssertionError("Unexpected BPEL VERSION constatnt: "
                                            + _processDef.getBpelVersion());
                                }

                                ctch.faultVariable = faultVar;
                            }

                            if (catchSrc.getActivity() == null)
                                throw new CompilationException(__cmsgs.errEmptyCatch().setSource(catchSrc));
                            _structureStack.topScope().activity = compile(catchSrc.getActivity());
                        }
                    });
                    oscope.faultHandler.catchBlocks.add(ctch);
                    ++i;
                }
            } finally {
                _recoveryContextStack.pop();
            }

        }
    }

    public OXslSheet compileXslt(String docStrUri) throws CompilationException {
        URI docUri;
        try {
            docUri = new URI(FileUtils.encodePath(docStrUri));
        } catch (URISyntaxException e) {
            throw new CompilationException(__cmsgs.errInvalidDocXsltUri(docStrUri));
        }
        
        String sheetBody = loadXsltSheet(_processURI.resolve(docUri));
        if (sheetBody == null) {
            throw new CompilationException(__cmsgs.errCantFindXslt(docStrUri));
        }

        OXslSheet oXslSheet = new OXslSheet(_oprocess);
        oXslSheet.uri = docUri;
        oXslSheet.sheetBody = sheetBody;

        _oprocess.xslSheets.put(oXslSheet.uri, oXslSheet);
        return oXslSheet;
    }

    private String loadXsltSheet(URI uri) {

        // TODO: lots of null returns, should have some better error messages.
        InputStream is;
        try {
            is = _resourceFinder.openResource(uri);
        } catch (Exception e1) {
            return null;
        }
        if (is == null)
            return null;

        try {
            return new String(StreamUtils.read(is));
        } catch (IOException e) {
            __log.debug("IO error", e);
            // todo: this should produce a message
            return null;
        } finally {
            try {
                is.close();
            } catch (Exception ex) {
                // No worries.
            }
        }
    }

    public boolean isPartnerLinkAssigned(String plink) {
        for (OActivity act : _compiledActivities) {
            if (act instanceof OAssign) {
                OAssign assign = (OAssign) act;
                for (OAssign.Copy copy : assign.copy) {
                    if (copy.to instanceof OAssign.PartnerLinkRef) {
                        if (((OAssign.PartnerLinkRef) copy.to).partnerLink.getName().equals(plink))
                            return true;
                    }
                }
            }
        }
        return false;
    }

    public Definition[] getWsdlDefinitions() {
        Definition[] result = new Definition[_wsdlRegistry.getDefinitions().length];
        for (int m = 0; m < _wsdlRegistry.getDefinitions().length; m++) {
            Definition4BPEL definition4BPEL = _wsdlRegistry.getDefinitions()[m];
            result[m] = definition4BPEL.getDefinition();
        }
        return result;
    }

    private OElementVarType resolveElementType(QName faultVariableElementType) {
        OElementVarType type = _oprocess.elementTypes.get(faultVariableElementType);
        if (type == null) {
            type = new OElementVarType(_oprocess, faultVariableElementType);
            _oprocess.elementTypes.put(faultVariableElementType, type);
        }
        return type;
    }

    @SuppressWarnings("unchecked")
    private ActivityGenerator findActivityGen(Activity source) {

        Class actClass = source.getClass();

        for (Map.Entry<Class, ActivityGenerator> me : _actGenerators.entrySet()) {
            Class<?> cls = me.getKey();
            if (cls.isAssignableFrom(actClass)) {
                ActivityGenerator gen = me.getValue();
                gen.setContext(this);
                return gen;
            }
        }

        throw new CompilationException(__cmsgs.errUnknownActivity(actClass.getName()).setSource(source));
    }

    @SuppressWarnings("unchecked")
    protected void registerActivityCompiler(Class defClass, ActivityGenerator generator) {
        if (__log.isDebugEnabled()) {
            __log.debug("Adding compiler for nodes class \"" + defClass.getName() + " = " + generator);
        }

        _actGenerators.put(defClass, generator);
    }

    private ExpressionCompiler findExpLangCompiler(String expLang) {
        ExpressionCompiler compiler = _expLanguageCompilers.get(expLang);
        if (compiler == null) {
            throw new CompilationException(__cmsgs.errUnknownExpressionLanguage(expLang));
        }
        return compiler;
    }

    private String getExpressionLanguage(Expression exp) {
        String expLang = exp.getExpressionLanguage();

        if (expLang == null)
            expLang = _processDef.getExpressionLanguage();
        if (expLang == null)
            expLang = getDefaultExpressionLanguage();
        return expLang;
    }

    protected abstract String getDefaultExpressionLanguage();

    protected abstract String getBpwsNamespace();

    protected void registerExpressionLanguage(String expLangUri, ExpressionCompiler expressionCompiler) {
        _expLanguageCompilers.put(expLangUri, expressionCompiler);
    }

    @SuppressWarnings("unchecked")
    protected void registerExpressionLanguage(String expLangUri, String classname) throws Exception {
        Class cls = Class.forName(classname);
        registerExpressionLanguage(expLangUri, (ExpressionCompiler) cls.newInstance());
    }
>>>>>>> 90d71341

    public enum Version {
        BPEL11,
        BPEL20_DRAFT,
        BPEL20
    }
    
    public Map<URI, Source> getSchemaSources() {        
        return _wsdlRegistry.getSchemaSources();
    }
    
    /**
     * Retrieves the base URI that the BPEL Process execution contextis running relative to.
     * 
     * @return URI - the URI representing the absolute physical file path location that this process is defined within.
     * @throws IOException 
     * @throws MalformedURLException 
     */
     public URI getBaseResourceURI() {
        return _resourceFinder.getBaseResourceURI();
    }
    

    /**
     * Compile external variable declaration.
     * @param src variable object
     * @return compiled {@link OExtVar} representation. 
     */
    private OExtVar compileExtVar(Variable src) {
        if (!src.isExternal())
            return null;

        OExtVar oextvar = new OExtVar(_oprocess);
        oextvar.externalVariableId = src.getExternalId();
        oextvar.debugInfo = createDebugInfo(src, null);

        if (src.getExternalId() == null)
            throw new CompilationException(__cmsgs.errMustSpecifyExternalVariableId(src.getName()));
            
        if (src.getRelated() == null)
            throw new CompilationException(__cmsgs.errMustSpecifyRelatedVariable(src.getName()));
        oextvar.related = resolveVariable(src.getRelated());
        
        return oextvar;
    }

    void setResourceFinder(ResourceFinder rf);

    void setCompileListener(CompileListener cl);

    void setCustomProperties(Map<QName, Node> props);

    void setExtensionValidators(Map<QName, ExtensionValidator> validators);

    void addWsdlImport(URI from, URI wsdlImport, SourceLocation sloc);

    ProcessModel compile(Process p, ResourceFinder rf);
    
	/**
	 * Retrieves the base URI that the BPEL Process execution context is running relative to.
	 * 
	 * @return URI - the URI representing the absolute physical file path location that this process is defined within.
	 */
	 public URI getBaseResourceURI();        
}<|MERGE_RESOLUTION|>--- conflicted
+++ resolved
@@ -1,18 +1,23 @@
+/*
+ * Licensed to the Apache Software Foundation (ASF) under one
+ * or more contributor license agreements.  See the NOTICE file
+ * distributed with this work for additional information
+ * regarding copyright ownership.  The ASF licenses this file
+ * to you under the Apache License, Version 2.0 (the
+ * "License"); you may not use this file except in compliance
+ * with the License.  You may obtain a copy of the License at
+ *
+ *    http://www.apache.org/licenses/LICENSE-2.0
+ *
+ * Unless required by applicable law or agreed to in writing,
+ * software distributed under the License is distributed on an
+ * "AS IS" BASIS, WITHOUT WARRANTIES OR CONDITIONS OF ANY
+ * KIND, either express or implied.  See the License for the
+ * specific language governing permissions and limitations
+ * under the License.
+ */
 package org.apache.ode.bpel.compiler;
 
-<<<<<<< HEAD
-import org.apache.ode.bpel.compiler.api.CompileListener;
-import org.apache.ode.bpel.extension.ExtensionValidator;
-import org.apache.ode.bpel.compiler.bom.Process;
-import org.apache.ode.bpel.rapi.ProcessModel;
-import org.w3c.dom.Node;
-
-import javax.xml.namespace.QName;
-import java.util.Map;
-import java.net.URI;
-
-public interface BpelCompiler {
-=======
 import java.io.IOException;
 import java.io.InputStream;
 import java.net.MalformedURLException;
@@ -1707,12 +1712,11 @@
         Class cls = Class.forName(classname);
         registerExpressionLanguage(expLangUri, (ExpressionCompiler) cls.newInstance());
     }
->>>>>>> 90d71341
-
-    public enum Version {
-        BPEL11,
-        BPEL20_DRAFT,
-        BPEL20
+
+    public List<OActivity> getActivityStack() {
+        ArrayList<OActivity> rval = new ArrayList<OActivity>(_structureStack._stack);
+        Collections.reverse(rval);
+        return rval;
     }
     
     public Map<URI, Source> getSchemaSources() {        
@@ -1754,22 +1758,63 @@
         return oextvar;
     }
 
-    void setResourceFinder(ResourceFinder rf);
-
-    void setCompileListener(CompileListener cl);
-
-    void setCustomProperties(Map<QName, Node> props);
-
-    void setExtensionValidators(Map<QName, ExtensionValidator> validators);
-
-    void addWsdlImport(URI from, URI wsdlImport, SourceLocation sloc);
-
-    ProcessModel compile(Process p, ResourceFinder rf);
-    
-	/**
-	 * Retrieves the base URI that the BPEL Process execution context is running relative to.
-	 * 
-	 * @return URI - the URI representing the absolute physical file path location that this process is defined within.
-	 */
-	 public URI getBaseResourceURI();        
+    private static class StructureStack {
+        private Stack<OActivity> _stack = new Stack<OActivity>();
+        private Map<OActivity,BpelObject> _srcMap = new HashMap<OActivity,BpelObject>();
+        
+        public void push(OActivity act, BpelObject src) {
+            _stack.push(act);
+            _srcMap.put(act,src);
+        }
+
+        public BpelObject topSource() {
+            return _srcMap.get(topActivity());
+        }
+
+        public OScope topScope() {
+            List<OScope> scopeStack = scopeStack();
+            return scopeStack.isEmpty() ? null : scopeStack.get(scopeStack.size() - 1);
+        }
+
+        public OScope rootScope() {
+            for (OActivity oActivity : _stack)
+                if (oActivity instanceof OScope)
+                    return (OScope) oActivity;
+            return null;
+        }
+
+        public OActivity pop() {
+            return _stack.pop();
+        }
+
+        public void clear() {
+            _stack.clear();
+        }
+
+        public int size() {
+            return _stack.size();
+        }
+
+        public Iterator<OScope> oscopeIterator() {
+            List<OScope> scopeStack = scopeStack();
+            Collections.reverse(scopeStack);
+            return scopeStack.iterator();
+        }
+
+        private List<OScope> scopeStack() {
+            ArrayList<OScope> newList = new ArrayList<OScope>();
+            CollectionsX.filter(newList, _stack.iterator(), OScope.class);
+            return newList;
+        }
+
+        public OActivity topActivity() {
+            return _stack.isEmpty() ? null : _stack.peek();
+        }
+
+        public Iterator<OActivity> iterator() {
+            ArrayList<OActivity> rval = new ArrayList<OActivity>(_stack);
+            Collections.reverse(rval);
+            return rval.iterator();
+        }
+    }
 }