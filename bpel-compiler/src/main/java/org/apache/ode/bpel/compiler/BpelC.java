/*
 * Licensed to the Apache Software Foundation (ASF) under one
 * or more contributor license agreements.  See the NOTICE file
 * distributed with this work for additional information
 * regarding copyright ownership.  The ASF licenses this file
 * to you under the Apache License, Version 2.0 (the
 * "License"); you may not use this file except in compliance
 * with the License.  You may obtain a copy of the License at
 *
 *    http://www.apache.org/licenses/LICENSE-2.0
 *
 * Unless required by applicable law or agreed to in writing,
 * software distributed under the License is distributed on an
 * "AS IS" BASIS, WITHOUT WARRANTIES OR CONDITIONS OF ANY
 * KIND, either express or implied.  See the License for the
 * specific language governing permissions and limitations
 * under the License.
 */
package org.apache.ode.bpel.compiler;

import java.io.BufferedOutputStream;
import java.io.ByteArrayInputStream;
import java.io.File;
import java.io.FileOutputStream;
import java.io.IOException;
import java.io.OutputStream;
import java.net.URI;
import java.util.Map;
<<<<<<< HEAD
=======

>>>>>>> 90d71341
import javax.xml.namespace.QName;

import org.apache.commons.logging.Log;
import org.apache.commons.logging.LogFactory;
import org.apache.ode.bpel.compiler.api.CompilationException;
import org.apache.ode.bpel.compiler.api.CompilationMessage;
import org.apache.ode.bpel.compiler.api.CompileListener;
import org.apache.ode.bpel.extension.ExtensionValidator;
import org.apache.ode.bpel.compiler.bom.BpelObjectFactory;
import org.apache.ode.bpel.compiler.bom.Process;
import org.apache.ode.bpel.rapi.ProcessModel;
import org.apache.ode.bpel.rapi.Serializer;
import org.apache.ode.utils.StreamUtils;
import org.apache.ode.utils.msg.MessageBundle;
import org.apache.ode.utils.xsl.XslTransformHandler;
import org.w3c.dom.Node;
import org.xml.sax.InputSource;

/**
 * <p>
 * Wrapper for BpelCompiler implementations, providing basic utility methods and auto-detection of BPEL version.
 * </p>
s */
public class BpelC {
    private static final Log __log = LogFactory.getLog(BpelC.class);
    private static final CommonCompilationMessages __cmsgs =
            MessageBundle.getMessages(CommonCompilationMessages.class);

    public static final String PROCESS_CUSTOM_PROPERTIES = "customProps";

    private CompileListener _compileListener;
    public OutputStream _outputStream = null;

    private File _bpelFile;
    private File _suDir;
    private ResourceFinder _wsdlFinder;
    private URI _bpel11wsdl;
    private Map<String,Object> _compileProperties;
    private Map<QName, ExtensionValidator> _extensionValidators;
    private boolean _dryRun = false;

    public static BpelC newBpelCompiler() {
        return new BpelC();
    }

    private BpelC() {
    }

    protected void finalize() throws Throwable
    {
        this.invalidate();
        super.finalize();
    }

    private void invalidate() {
        this.setResourceFinder(null);
        this.setCompileListener(null);
        this.setOutputStream(null);
        XslTransformHandler.getInstance().setErrorListener( new net.sf.saxon.StandardErrorListener() );
    }

    /**
     * <p>
     * Set a non-default target {@link CompileListener} implementation.
     * </p>
     * @param cl the listener.
     */
    public void setCompileListener(CompileListener cl) {
        _compileListener = cl;
    }

    /**
     * Configures the compiler to run a dry compilation, doesn't generate the produced
     * compiled process.
     * @param dryRun
     */
    public void setDryRun(boolean dryRun) {
        _dryRun = dryRun;
    }

    /**
     * <p>
     * Tell the compiler how to locate WSDL imports for a BPEL process.  Setting this
     * to <code>null</code> will cause the default behavior.
     * </p>
     * @param finder the {@link ResourceFinder} implementation to use.
     */
    public void setResourceFinder(ResourceFinder finder) {
        _wsdlFinder = finder;
    }


    /**
     * Register a "global" WSDL import for compilation. This is used to specify WSDL
     * imports for BPEL 1.1 processes that do not support the <code>&lt;import&gt;</code>
     * BPEL construct.
     * @param wsdl the WSDL URI (resolvable against the resource repository)
     */
    public void setProcessWSDL(URI wsdl) {
        if (__log.isDebugEnabled()) {
            __log.debug("Adding WSDL import: \"" + wsdl.toASCIIString() + "\".");
        }
        _bpel11wsdl = wsdl;
    }

    /**
     * Compilation properties eventually retrieved by the compiler 
     * @param compileProperties
     */
    public void setCompileProperties(Map<String, Object> compileProperties) {
        _compileProperties = compileProperties;
    }

    /**
     * Registers extension validators to eventually validate the content of extensibility
     * elements. 
     * @param extensionValidators
     */
    public void setExtensionValidators(Map<QName, ExtensionValidator> extensionValidators) {
        _extensionValidators = extensionValidators;
    }

    /**
     * Set the output stream to which the compiled representation will be generated.
     * @param os compiled representation output stream
     */
    public void setOutputStream(OutputStream os) {
        if (_outputStream != null) {
            try {
                _outputStream.close();
            }
            catch (IOException ioex) {
                // ignore
            }
        }

        _outputStream = os;

        if (__log.isDebugEnabled()) {
            __log.debug("Set output to stream " + os);
        }
    }

    public void setBaseDirectory(File baseDir) {
        if (baseDir == null) throw new IllegalArgumentException("Argument 'baseDir' is null");
        if (!baseDir.exists()) throw new IllegalArgumentException("Directory "+baseDir+" does not exist");
        _suDir = baseDir;
    }
    
    /**
     * <p>
     * Compile a BPEL process from a BOM {@link Process} object.
     * </p>
     *
     * @param process
     *          the BOM <code>Process</code> to compile.
     *
     * @throws IOException
     *           if one occurs while processing (e.g., getting imports) or writing
     *           output.
     * @throws CompilationException
     *           if one occurs while compiling.
     */
    public void compile(final Process process, String outputPath, long version) throws CompilationException, IOException {
        if (process == null)
            throw new NullPointerException("Attempt to compile NULL process.");

        logCompilationMessage(__cmsgs.infCompilingProcess());

        ResourceFinder wf;
        if (_wsdlFinder != null) {
            wf = _wsdlFinder;
        } else {
            File suDir = _suDir != null ? _suDir : _bpelFile.getParentFile(); 
            wf = new DefaultResourceFinder(_bpelFile.getAbsoluteFile().getParentFile(), suDir.getAbsoluteFile());
        }

        CompileListener clistener = new CompileListener() {
            public void onCompilationMessage(CompilationMessage compilationMessage) {
                SourceLocation location = compilationMessage.source;
                if (location == null) {
                    compilationMessage.source = process;
                }
                logCompilationMessage(compilationMessage);
            }
        };

        BpelCompiler compiler;
        try {
            compiler = BpelCompilerFactory.latestCompiler(process.getBpelVersion());
            compiler.setResourceFinder(wf);

            switch (process.getBpelVersion()) {
                case BPEL20:
                    if (_bpel11wsdl != null) {
                        CompilationMessage cmsg = __cmsgs.warnWsdlUriIgnoredFor20Process();
                        logCompilationMessage(cmsg);
                    }
                    break;
                case BPEL20_DRAFT:
                    if (_bpel11wsdl != null) {
                        CompilationMessage cmsg = __cmsgs.warnWsdlUriIgnoredFor20Process();
                        logCompilationMessage(cmsg);
                    }
                    break;
                case BPEL11:
                    if (_bpel11wsdl != null) {
                        compiler.addWsdlImport(new URI(_bpelFile.getName()), _bpel11wsdl,null);
                    } else {
                        CompilationMessage cmsg = __cmsgs.errBpel11RequiresWsdl();
                        logCompilationMessage(cmsg);
                        this.invalidate();
                        throw new CompilationException(cmsg);
                    }
                    break;
                default:
                    CompilationMessage cmsg = __cmsgs.errUnrecognizedBpelVersion();
                    logCompilationMessage(cmsg);
                    this.invalidate();
                    throw new CompilationException(cmsg);
            }
            compiler.setCompileListener(clistener);
            if (_compileProperties != null) {
                if (_compileProperties.get(PROCESS_CUSTOM_PROPERTIES) != null)
                    compiler.setCustomProperties((Map<QName, Node>) _compileProperties.get(PROCESS_CUSTOM_PROPERTIES));
            }
            if (_extensionValidators != null) {
            	compiler.setExtensionValidators(_extensionValidators);
            }
        } catch (CompilationException ce) {
            this.invalidate();
            throw ce;
        } catch (Exception ex) {
            CompilationMessage cmsg = __cmsgs.errBpelParseErr();
            logCompilationMessage(cmsg);
            this.invalidate();
            throw new CompilationException(cmsg,ex);
        }

        ProcessModel pmodel;
        try {
<<<<<<< HEAD
            pmodel = compiler.compile(process, wf);
=======
            oprocess = compiler.compile(process,wf,version);
>>>>>>> 90d71341
        }
        catch (CompilationException cex) {
            this.invalidate();
            throw cex;
        }

        if (!_dryRun) {
            if (outputPath != null) {
                this.setOutputStream(new BufferedOutputStream(new FileOutputStream(outputPath)));
                if (__log.isDebugEnabled()) {
                    __log.debug("Writing compilation results to " + outputPath);
                }
            } else if (_outputStream != null) {
                if (__log.isDebugEnabled()) {
                    __log.debug("Writing compilation results to " + _outputStream.getClass().getName());
                }
            } else {
                throw new IllegalStateException("must setOutputStream() or setOutputDirectory()!");
            }

            try {
                Serializer fileHeader = new Serializer(System.currentTimeMillis());
                fileHeader.writePModel(pmodel, _outputStream);
            } finally {
                // close & mark myself invalid
                this.invalidate();
            }
        }
    }

    /**
     * <p>
     * Compile a BPEL process from a file.  This method uses a {@link BpelObjectFactory}
     * to parse the XML and then calls {@link #compile(Process,String)}.
     * </p>
     * @param bpelFile the file of the BPEL process to be compiled.
     * @throws IOException if one occurs while reading the BPEL process or writing the
     * output.
     * @throws CompilationException if one occurs while compiling the process.
     */
    public void compile(File bpelFile, long version) throws CompilationException, IOException {
        if (__log.isDebugEnabled()) {
            __log.debug("compile(URL)");
        }

        if (bpelFile == null) {
            this.invalidate();
            throw new IllegalArgumentException("Null bpelFile");
        }

        _bpelFile = bpelFile;
        Process process;
        try {
            InputSource isrc = new InputSource(new ByteArrayInputStream(StreamUtils.read(bpelFile.toURL())));
            isrc.setSystemId(bpelFile.getAbsolutePath());

            process = BpelObjectFactory.getInstance().parse(isrc,_bpelFile.toURI());
        } catch (Exception e) {
            CompilationMessage cmsg = __cmsgs.errBpelParseErr().setSource(new SourceLocation(bpelFile.toURI()));
            this.invalidate();
            throw new CompilationException(cmsg, e);
        }

        assert process != null;

        // Output file = bpel file with a cbp extension
        String bpelPath = bpelFile.getAbsolutePath();
        String cbpPath = bpelPath.substring(0, bpelPath.lastIndexOf(".")) + ".cbp";

        compile(process, cbpPath, version);
        this.invalidate();
    }


    /**
     * Log a compilation message, both to the log, and to the listener (if any).
     * @param cmsg
     */
    private void logCompilationMessage(CompilationMessage cmsg) {
        if (_compileListener != null) {
            _compileListener.onCompilationMessage(cmsg);
        } else {
            switch (cmsg.severity) {
                case CompilationMessage.ERROR:
                    if (__log.isErrorEnabled())
                        __log.error(cmsg.toErrorString());
                    break;
                case CompilationMessage.INFO:
                    if (__log.isInfoEnabled())
                        __log.info(cmsg.toErrorString());
                    break;
                case CompilationMessage.WARN:
                    if (__log.isWarnEnabled())
                        __log.warn(cmsg.toErrorString());
            }
        }
    }

}<|MERGE_RESOLUTION|>--- conflicted
+++ resolved
@@ -26,10 +26,7 @@
 import java.io.OutputStream;
 import java.net.URI;
 import java.util.Map;
-<<<<<<< HEAD
-=======
-
->>>>>>> 90d71341
+
 import javax.xml.namespace.QName;
 
 import org.apache.commons.logging.Log;
@@ -37,11 +34,11 @@
 import org.apache.ode.bpel.compiler.api.CompilationException;
 import org.apache.ode.bpel.compiler.api.CompilationMessage;
 import org.apache.ode.bpel.compiler.api.CompileListener;
-import org.apache.ode.bpel.extension.ExtensionValidator;
+import org.apache.ode.bpel.compiler.api.SourceLocation;
 import org.apache.ode.bpel.compiler.bom.BpelObjectFactory;
 import org.apache.ode.bpel.compiler.bom.Process;
-import org.apache.ode.bpel.rapi.ProcessModel;
-import org.apache.ode.bpel.rapi.Serializer;
+import org.apache.ode.bpel.o.OProcess;
+import org.apache.ode.bpel.o.Serializer;
 import org.apache.ode.utils.StreamUtils;
 import org.apache.ode.utils.msg.MessageBundle;
 import org.apache.ode.utils.xsl.XslTransformHandler;
@@ -50,7 +47,8 @@
 
 /**
  * <p>
- * Wrapper for BpelCompiler implementations, providing basic utility methods and auto-detection of BPEL version.
+ * Wrapper for {@link org.apache.ode.bpel.compiler.BpelCompiler} implementations,
+ * providing basic utility methods and auto-detection of BPEL version.
  * </p>
 s */
 public class BpelC {
@@ -68,7 +66,6 @@
     private ResourceFinder _wsdlFinder;
     private URI _bpel11wsdl;
     private Map<String,Object> _compileProperties;
-    private Map<QName, ExtensionValidator> _extensionValidators;
     private boolean _dryRun = false;
 
     public static BpelC newBpelCompiler() {
@@ -144,15 +141,6 @@
     }
 
     /**
-     * Registers extension validators to eventually validate the content of extensibility
-     * elements. 
-     * @param extensionValidators
-     */
-    public void setExtensionValidators(Map<QName, ExtensionValidator> extensionValidators) {
-        _extensionValidators = extensionValidators;
-    }
-
-    /**
      * Set the output stream to which the compiled representation will be generated.
      * @param os compiled representation output stream
      */
@@ -169,7 +157,7 @@
         _outputStream = os;
 
         if (__log.isDebugEnabled()) {
-            __log.debug("Set output to stream " + os);
+            __log.debug("Sett output to stream " + os);
         }
     }
 
@@ -199,7 +187,9 @@
 
         logCompilationMessage(__cmsgs.infCompilingProcess());
 
+        BpelCompiler compiler;
         ResourceFinder wf;
+
         if (_wsdlFinder != null) {
             wf = _wsdlFinder;
         } else {
@@ -217,25 +207,27 @@
             }
         };
 
-        BpelCompiler compiler;
         try {
-            compiler = BpelCompilerFactory.latestCompiler(process.getBpelVersion());
-            compiler.setResourceFinder(wf);
-
             switch (process.getBpelVersion()) {
                 case BPEL20:
+                    compiler = new BpelCompiler20();
+                    compiler.setResourceFinder(wf);
                     if (_bpel11wsdl != null) {
                         CompilationMessage cmsg = __cmsgs.warnWsdlUriIgnoredFor20Process();
                         logCompilationMessage(cmsg);
                     }
                     break;
                 case BPEL20_DRAFT:
+                    compiler = new BpelCompiler20Draft();
+                    compiler.setResourceFinder(wf);
                     if (_bpel11wsdl != null) {
                         CompilationMessage cmsg = __cmsgs.warnWsdlUriIgnoredFor20Process();
                         logCompilationMessage(cmsg);
                     }
                     break;
                 case BPEL11:
+                    compiler = new BpelCompiler11();
+                    compiler.setResourceFinder(wf);
                     if (_bpel11wsdl != null) {
                         compiler.addWsdlImport(new URI(_bpelFile.getName()), _bpel11wsdl,null);
                     } else {
@@ -256,9 +248,6 @@
                 if (_compileProperties.get(PROCESS_CUSTOM_PROPERTIES) != null)
                     compiler.setCustomProperties((Map<QName, Node>) _compileProperties.get(PROCESS_CUSTOM_PROPERTIES));
             }
-            if (_extensionValidators != null) {
-            	compiler.setExtensionValidators(_extensionValidators);
-            }
         } catch (CompilationException ce) {
             this.invalidate();
             throw ce;
@@ -269,13 +258,9 @@
             throw new CompilationException(cmsg,ex);
         }
 
-        ProcessModel pmodel;
+        OProcess oprocess;
         try {
-<<<<<<< HEAD
-            pmodel = compiler.compile(process, wf);
-=======
             oprocess = compiler.compile(process,wf,version);
->>>>>>> 90d71341
         }
         catch (CompilationException cex) {
             this.invalidate();
@@ -298,7 +283,7 @@
 
             try {
                 Serializer fileHeader = new Serializer(System.currentTimeMillis());
-                fileHeader.writePModel(pmodel, _outputStream);
+                fileHeader.writeOProcess(oprocess, _outputStream);
             } finally {
                 // close & mark myself invalid
                 this.invalidate();
@@ -334,7 +319,7 @@
 
             process = BpelObjectFactory.getInstance().parse(isrc,_bpelFile.toURI());
         } catch (Exception e) {
-            CompilationMessage cmsg = __cmsgs.errBpelParseErr().setSource(new SourceLocation(bpelFile.toURI()));
+            CompilationMessage cmsg = __cmsgs.errBpelParseErr().setSource(new SourceLocationImpl(bpelFile.toURI()));
             this.invalidate();
             throw new CompilationException(cmsg, e);
         }
