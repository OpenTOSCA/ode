/*
 * Licensed to the Apache Software Foundation (ASF) under one
 * or more contributor license agreements.  See the NOTICE file
 * distributed with this work for additional information
 * regarding copyright ownership.  The ASF licenses this file
 * to you under the Apache License, Version 2.0 (the
 * "License"); you may not use this file except in compliance
 * with the License.  You may obtain a copy of the License at
 *
 *    http://www.apache.org/licenses/LICENSE-2.0
 *
 * Unless required by applicable law or agreed to in writing,
 * software distributed under the License is distributed on an
 * "AS IS" BASIS, WITHOUT WARRANTIES OR CONDITIONS OF ANY
 * KIND, either express or implied.  See the License for the
 * specific language governing permissions and limitations
 * under the License.
 */
package org.apache.ode.bpel.compiler.bom;

import org.apache.ode.bpel.compiler.bom.AssignActivity.AssignOperation;
import org.w3c.dom.Element;

/**
 * Assignment copy entry. Each copy entry consists of a "left hand side"
 * (L-value) and a "right hand side (R-value). The value on the right hand side
 * is copied to the location referenced in the left hand side.
 */
public class Copy extends BpelObject implements AssignOperation {

    public Copy(Element el) {
        super(el);
    }

    /**
     * Get the L-value.
     * 
     * @return the L-value.
     */
    public To getTo() {
        return getFirstChild(To.class);
    }

    /**
     * Get the R-value.
     * 
     * @return the R-value.
     */
    public From getFrom() {
        return getFirstChild(From.class);
    }

    public boolean isKeepSrcElement() {
        return getAttribute("keepSrcElementName", "no").equals("yes");
    }

    public boolean isIgnoreMissingFromData() {
        return getAttribute("ignoreMissingFromData", "no").equals("yes");
    }
<<<<<<< HEAD
    
=======

>>>>>>> 90d71341
    public boolean isIgnoreUninitializedFromVariable() {
        return getAttribute("ignoreUninitializedFromVariable", "no").equals("yes");
    }
    
    public boolean isInsertMissingToData() {
        return getAttribute("insertMissingToData", "no").equals("yes");
    }
}<|MERGE_RESOLUTION|>--- conflicted
+++ resolved
@@ -18,7 +18,6 @@
  */
 package org.apache.ode.bpel.compiler.bom;
 
-import org.apache.ode.bpel.compiler.bom.AssignActivity.AssignOperation;
 import org.w3c.dom.Element;
 
 /**
@@ -26,7 +25,7 @@
  * (L-value) and a "right hand side (R-value). The value on the right hand side
  * is copied to the location referenced in the left hand side.
  */
-public class Copy extends BpelObject implements AssignOperation {
+public class Copy extends BpelObject {
 
     public Copy(Element el) {
         super(el);
@@ -57,11 +56,7 @@
     public boolean isIgnoreMissingFromData() {
         return getAttribute("ignoreMissingFromData", "no").equals("yes");
     }
-<<<<<<< HEAD
-    
-=======
 
->>>>>>> 90d71341
     public boolean isIgnoreUninitializedFromVariable() {
         return getAttribute("ignoreUninitializedFromVariable", "no").equals("yes");
     }
