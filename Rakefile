--- conflicted
+++ resolved
@@ -1,4 +1,3 @@
-<<<<<<< HEAD
 #    Licensed to the Apache Software Foundation (ASF) under one or more
 #    contributor license agreements.  See the NOTICE file distributed with
 #    this work for additional information regarding copyright ownership.
@@ -35,7 +34,7 @@
 require File.join(File.dirname(__FILE__), 'dependencies.rb')
 
 # Keep this structure to allow the build system to update version numbers.
-VERSION_NUMBER = "1.3.5"
+VERSION_NUMBER = "1.3.5-SNAPSHOT"
 
 # Apache Nexus Repositories
 if VERSION_NUMBER =~ /SNAPSHOT/
@@ -451,716 +450,6 @@
       BUNDLE_VERSIONS.each {|key, value| bnd[key] = value }
       bnd['Bundle-Name'] = "Apache ODE :: Commands"
       bnd['Bundle-Version'] = VERSION_NUMBER
-      bnd['Require-Bundle'] = "org.apache.ode.ode-jbi-bundle;version=#{VERSION_NUMBER}"
-      bnd['Import-Package'] = 'org.osgi.service.command,org.apache.karaf.shell.console;version="[2.0,2.1)",*'
-      bnd['Private-Package'] = "org.apache.ode.karaf.commands;version=#{VERSION_NUMBER}"
-      bnd['Include-Resource'] = _('src/main/resources')
-    end
-  end
-
-  desc "ODE Examples for Karaf"
-  define "jbi-karaf-examples",
-    :group => "org.apache.ode.examples",
-    :base_dir => "distro/src/examples-jbi/maven2" do
-    
-    define "helloworld2-osgi" do
-      package(:bundle, :id => "helloworld-bundle").tap do |bnd|
-        bnd.classpath = [KARAF, project("ode:jbi-bundle")]
-        bnd['Bundle-Name'] = "Apache ODE :: Hello World Example"
-        bnd['Bundle-SymbolicName'] = "org.apache.ode.examples-helloworld2-bundle"
-        bnd['Bundle-Version'] = VERSION_NUMBER
-        bnd['Require-Bundle'] = "org.apache.ode.ode-jbi-bundle;version=#{VERSION_NUMBER}"
-        bnd['Import-Package'] = "org.apache.servicemix.cxfbc,org.apache.servicemix.common.osgi"
-        bnd['Export-Package'] = ""
-        bnd['-exportcontents'] = ""
-        bnd['Include-Resource'] = _('src/main/resources')
-      end
-      # we package sources and javadocs separately to give them a custom id
-      package(:sources, :id => "helloworld-bundle")
-      
-      # This project does not contain java classes, hence there are no javadocs. 
-      # But since Nexus will complain about a missing javadoc artifact, we make sure that an empty one is created.
-      package(:javadoc, :id => "helloworld-bundle").enhance { mkdir_p _("target/doc") }
-    end
-    
-    define "ping-pong-osgi" do
-      compile
-      package(:bundle, :id => "ping-pong-bundle").tap do |bnd|
-        bnd.classpath = [_("target/classes"), KARAF, project("ode:jbi-bundle")].flatten
-        bnd['Bundle-Name'] = "Apache ODE :: Ping-Pong Example"
-        bnd['Bundle-SymbolicName'] = "org.apache.ode.examples-ping-pong-bundle"
-        bnd['Bundle-Version'] = VERSION_NUMBER
-        bnd['Require-Bundle'] = "org.apache.ode.ode-jbi-bundle;version=#{VERSION_NUMBER}"
-        bnd['Import-Package'] = "org.apache.servicemix.cxfbc,org.apache.servicemix.common.osgi"
-        bnd['Export-Package'] = "org.apache.ode.ping"
-        bnd['Include-Resource'] = _('src/main/resources')
-      end
-      
-      # we package sources and javadocs separately to give them a custom id
-      package(:sources, :id => "ping-pong-bundle")
-      package(:javadoc, :id => "ping-pong-bundle")
-    end
-  end
-
-  define "jbi-karaf-pmapi-httpbinding" do
-    package(:bundle).tap do |bnd|
-      bnd.classpath = [KARAF, project("ode:jbi-bundle")]
-      bnd['Bundle-Name'] = "Apache ODE :: PMAPI HTTP Binding"
-      bnd['Bundle-SymbolicName'] = "org.apache.ode-pmapi-httpbinding"
-      bnd['Bundle-Version'] = VERSION_NUMBER
-      bnd['Require-Bundle'] = "org.apache.ode.ode-jbi-bundle;version=#{VERSION_NUMBER}"
-      bnd['Import-Package'] = "org.apache.servicemix.cxfbc,org.apache.servicemix.common.osgi"
-      bnd['-exportcontents'] = ""
-      bnd['Include-Resource'] = _('src/main/resources')
-    end
-  end
-
-  desc "ODE JBI Packaging for Karaf"
-  define "jbi-karaf" do
-    resources.filter.using(BUNDLE_VERSIONS)
-    package :jar
-    # Generate features.xml
-    def package_as_feature(file_name)
-      file file_name => [_("src/main/resources/features.xml")] do
-        filter(_("src/main/resources")).include("features.xml").into(_("target")).using(BUNDLE_VERSIONS).run
-        mv _("target/features.xml"), file_name
-      end
-    end
-    def package_as_feature_spec(spec)
-      spec.merge({ :type=>:xml, :classifier=>'features' })
-    end
-    package(:feature)
-  end
-
-  desc "ODE JBI Bundle"
-  define "jbi-bundle" do
-    ode_libs = artifacts(projects("bpel-api", "bpel-api-jca", "bpel-compiler", "bpel-connector", "bpel-dao",
-                                  "bpel-epr", "jca-ra", "jca-server", "bpel-obj", "bpel-ql", "bpel-runtime",
-                                  "scheduler-simple", "bpel-schemas", "bpel-store", "dao-hibernate", "dao-jpa",
-                                  "jacob", "jacob-ap", "utils", "agents"))
-    libs = artifacts(ANT, AXIOM, BACKPORT, COMMONS.codec, COMMONS.collections, COMMONS.dbcp, COMMONS.lang, COMMONS.pool,
-                     COMMONS.primitives, COMMONS.io, DERBY, GERONIMO.connector, GERONIMO.transaction, JAXEN, JAVAX.connector, 
-                     JAVAX.ejb, JAVAX.jms, JAVAX.persistence, JAVAX.stream, JAVAX.transaction, LOG4J, OPENJPA, 
-                     SAXON, TRANQL, XALAN, XERCES, XMLBEANS, WSDL4J, KARAF)
-    compile.with projects("bpel-schemas", "jbi", "bpel-api"), JBI, libs, KARAF, SPRING, SPRING_OSGI
-
-    package(:bundle).tap do |bnd|
-      # inline dao zip files
-      zips = artifacts(project("dao-hibernate-db").package(:zip), project("dao-jpa-ojpa-derby").package(:zip))
-      inlines = zips.map{|item| "@" + item.to_s}
-
-      # embed jars
-      bnd_libs = ode_libs + artifacts(AXIOM, BACKPORT, GERONIMO.connector, JAXEN, 
-                                      JAVAX.connector, JAVAX.persistence, JAVAX.ejb, 
-                                      OPENJPA, SAXON, TRANQL, 
-                                      XALAN, XERCES, XMLBEANS, WSDL4J)
-      includes = bnd_libs.map{|item| File.basename(item.to_s)} 
-      bnd["includes"] = includes.join(', ') 
-
-      # embedd *.xsd, *.xml, xmlbeans* from ode libs
-      embedres = ode_libs.map {|pkg| ['**.xsd', '**.xml', 'schemaorg_apache_xmlbeans/**'].map {|x| '@' + pkg.to_s + '!/' + x}}.join(', ')
-      bnd['Export-Package'] = "org.apache.ode*;version=#{VERSION_NUMBER};-split-package:=merge-first"
-      bnd['Import-Package'] = '!com.sun.mirror*, !org.apache.axis2.client*, javax.jbi*;version="1.0", javax.transaction*;version="1.1", org.tranql.connector.jdbc, org.apache.commons.httpclient*;version="3.0", org.apache.commons.logging*;version="1.1", org.apache.commons*, org.apache.geronimo.transaction.manager;version="2.0", org.osgi.service.command;version="[0.2,1)", org.springframework.beans.factory.xml;version="2.5", org.w3c.dom, org.xml.sax, org.xml.sax.ext, org.xml.sax.helpers, org.jaxen.saxpath,net.sf.saxon.xpath,*;resolution:=optional'
-      bnd['Embed-Dependency'] = '*;inline=**.xsd|schemaorg_apache_xmlbeans/**|**.xml'
-      bnd['DynamicImport-Package'] = '*'
-      bnd['Include-Resource'] = [embedres, _('src/main/resources'), inlines].flatten.join(', ')
-      bnd['Bundle-Vendor'] = 'Apache Software Foundation'
-      bnd['Bundle-License'] = 'http://www.apache.org/licenses/LICENSE-2.0'
-      bnd['Bundle-DocURL'] = 'http://ode.apache.org'
-      bnd['Bundle-Name'] = 'Apache ODE :: BPEL Service Engine'
-      bnd.classpath = [project.compile.target, bnd_libs, artifacts(project("jbi").package(:jar)), libs].flatten
-
-      BUNDLE_VERSIONS.each {|key, value| bnd[key] = value }
-    end
-  end
-
-  desc "ODE JCA Resource Archive"
-  define "jca-ra" do
-    compile.with project("utils"), JAVAX.connector
-    package :jar
-  end
-
-  desc "ODE JCA Server"
-  define "jca-server" do
-    compile.with projects("jca-ra", "utils"), COMMONS.logging
-    package :jar
-  end
-
-  desc "ODE Tools"
-  define "tools" do
-    compile.with projects("bpel-compiler", "utils"), ANT, COMMONS.httpclient, COMMONS.logging
-    package :jar
-  end
-
-  desc "ODE Utils"
-  define "utils" do
-    compile.with AXIOM, AXIS2_ALL, COMMONS.lang, COMMONS.collections, COMMONS.logging, COMMONS.pool, COMMONS.httpclient, COMMONS.codec, LOG4J, XERCES, JAVAX.stream, WSDL4J, SAXON
-    # env variable required by HierarchicalPropertiesTest
-    test.using :environment=>{ 'TEST_DUMMY_ENV_VAR'=>42}
-    test.exclude "*TestResources"
-    package :jar
-  end
-  
-  desc "ODE Agents"
-  define "agents" do
-     compile
-     package(:jar).with :manifest=>_("src/main/resources/META-INF/MANIFEST.MF")
-  end
-
-  # sources and javadocs of jbi-karaf-examples are packaged separately.
-  package_with_sources :except => ["jbi-karaf-examples:helloworld2-osgi", "jbi-karaf-examples:ping-pong-osgi"]
-  package_with_javadoc :except => ["jbi-karaf-examples:helloworld2-osgi", "jbi-karaf-examples:ping-pong-osgi"] unless ENV["JAVADOC"] =~ /^(no|off|false|skip)$/i
-
-  # sign artifacts
-  gpg_sign_before_upload
-
-end
-
-define "apache-ode" do
-  [:version, :group, :manifest, :meta_inf].each { |prop| send "#{prop}=", project("ode").send(prop) }
-
-  def distro(project, postfix)
-    id = project.parent.id + postfix
-    # distros require all packages in project("ode") to be built first
-    project.package(:zip, :id=>id).enhance(project("ode").projects.map(&:packages).flatten) do |pkg|
-      pkg.path("#{id}-#{version}").tap do |zip|
-        zip.include meta_inf + ["RELEASE_NOTES", "README"].map { |f| path_to(f) }
-        zip.path("examples").include(project.path_to("src/examples"+postfix), :as=>".").exclude "**/target"
-
-        # Libraries
-        zip.path("lib").include artifacts(COMMONS.logging, COMMONS.codec, COMMONS.httpclient,
-          COMMONS.pool, COMMONS.collections, JAXEN, SAXON, LOG4J, WSDL4J, XALAN, XERCES)
-        project("ode").projects("utils", "tools", "bpel-compiler", "bpel-api", "bpel-obj", "bpel-schemas").
-          map(&:packages).flatten.each do |pkg|
-          zip.include(pkg.to_s, :as=>"#{pkg.id}.#{pkg.type}", :path=>"lib")
-        end
-
-        # Including third party licenses
-        Dir["#{project.path_to("license")}/*LICENSE"].each { |l| zip.include(l, :path=>"lib") }
-        zip.include(project.path_to("target/LICENSE"))
-
-        # Include supported database schemas
-        Dir["#{project("ode:dao-jpa-ojpa-derby").path_to("target")}/*.sql"].each do |f|
-          zip.include(f, :path=>"sql") unless f =~ /partial/
-        end
-
-        # Tools scripts (like bpelc and sendsoap)
-        bins = file(project.path_to("target/bin")=>FileList[project.path_to("src/bin/*")]) do |task|
-          mkdir_p project.path_to("target/bin")
-          mkpath task.name
-          cp task.prerequisites, task.name
-          chmod 0755, FileList[task.name + "/*"], :verbose=>false
-        end
-        bins.invoke
-        zip.include bins
-
-        yield zip
-        project.check zip, "should contain mysql.sql" do
-          it.should contain("sql/mysql.sql")
-        end
-        project.check zip, "should contain sendsoap.bat" do
-          it.should contain("bin/sendsoap.bat")
-        end
-      end
-    end
-  end
-
-  desc "ODE Axis2 Based Distribution"
-  define "distro" do
-    parent.distro(self, "-war") { |zip| zip.include project("ode:axis2-war").package(:war), :as=>"ode.war" }
-    parent.distro(self, "-jbi") { |zip| zip.include project("ode:jbi").package(:zip) }
-
-    # Preparing third party licenses
-    build do
-      Dir.mkdir(project.path_to("target")) unless File.exist?(project.path_to("target"))
-      cp parent.path_to("LICENSE"), project.path_to("target/LICENSE")
-      File.open(project.path_to("target/LICENSE"), "a+") do |l|
-        l <<  Dir["#{project.path_to("license")}/*LICENSE"].map { |f| "lib/"+f[/[^\/]*$/] }.join("\n")
-      end
-    end
-
-    project("ode:axis2-war").task("start").enhance do |task|
-      target = "#{task.path}/webapp/WEB-INF/processes"
-      puts "Deploying processes to #{target}" if verbose
-      verbose(false) do
-        mkpath target
-        cp_r FileList[_("src/examples/*")].to_a, target
-        rm Dir.glob("#{target}/*.deployed")
-      end
-    end
-  end
-
-  package(:zip, :id=>"#{id}-sources").path("#{id}-sources-#{version}").tap do |zip|
-    if File.exist?(".svn")
-      `svn status -v`.reject { |l| l[0] == ?? || l[0] == ?D || l.strip.empty? || l[0...3] == "---"}.
-        map { |l| l.split.last }.reject { |f| File.directory?(f) }.
-        each { |f| zip.include f, :as=>f.gsub("\\", "/") }
-    elsif File.exist? '.git/config'
-      `git ls-files`.split("\n").each { |f| zip.include f, :as=>f.gsub("\\", "/") }
-    else
-      zip.include Dir.pwd, :as=>"."
-    end
-  end
-
-  package(:zip, :id=>"#{id}-docs").include(doc.from(project("ode").projects).
-    using(:javadoc, :windowtitle=>"Apache ODE #{project.version}").target, :as=>"#{id}-docs-#{version}") unless ENV["JAVADOC"] =~ /^(no|off|false|skip)$/i
-    
-  # sign packages
-  gpg_sign_before_upload
-end
-=======
-#    Licensed to the Apache Software Foundation (ASF) under one or more
-#    contributor license agreements.  See the NOTICE file distributed with
-#    this work for additional information regarding copyright ownership.
-#    The ASF licenses this file to You under the Apache License, Version 2.0
-#    (the "License"); you may not use this file except in compliance with
-#    the License.  You may obtain a copy of the License at
-#
-#       http://www.apache.org/licenses/LICENSE-2.0
-#
-#    Unless required by applicable law or agreed to in writing, software
-#    distributed under the License is distributed on an "AS IS" BASIS,
-#    WITHOUT WARRANTIES OR CONDITIONS OF ANY KIND, either express or implied.
-#    See the License for the specific language governing permissions and
-#    limitations under the License.
-#
-
-gem "buildr", "~>1.4.3"
-require "buildr"
-require "buildr/xmlbeans.rb"
-require "buildr/openjpa"
-require "buildr/javacc"
-require "buildr/jetty"
-require "buildr/hibernate"
-
-Buildr.settings.build['jmock'] = "1.2.0"
-
-Buildr::Hibernate::REQUIRES[:xdoclet] = Buildr.group("xdoclet", "xdoclet-xdoclet-module", "xdoclet-hibernate-module", 
- :under=>"xdoclet", :version=>"1.2.3") + ["xdoclet:xjavadoc:jar:1.1-j5"] 
-
-# dirty workaround for BUILDR-541/BUILDR-508
-Java.classpath << Buildr::OpenJPA::REQUIRES
-
-require File.join(File.dirname(__FILE__), 'repositories.rb')
-require File.join(File.dirname(__FILE__), 'dependencies.rb')
-
-# Keep this structure to allow the build system to update version numbers.
-VERSION_NUMBER = "1.3.5-SNAPSHOT"
-
-# Apache Nexus Repositories
-if VERSION_NUMBER =~ /SNAPSHOT/
-    # Apache Development Snapshot Repository
-    repositories.release_to[:url] ||= 'https://repository.apache.org/content/repositories/snapshots'
-else
-    # Apache Release Distribution Repository
-    repositories.release_to[:url] ||= 'https://repository.apache.org/service/local/staging/deploy/maven2'
-end
-
-BUNDLE_VERSIONS = {
-  "ode.version" => VERSION_NUMBER,
-  "commons.collections.version" => artifact(COMMONS.collections).version,
-  "commons.httpclient.bundle.version" => "3.1_1",
-  "commons.lang.version" => artifact(COMMONS.lang).version,
-  "commons.pool.version" => artifact(COMMONS.pool).version,
-  "derby.version" => artifact(DERBY).version,
-  "geronimo.specs.version" => "1.1.1",
-  "servicemix.nmr.version" => "1.1.0-SNAPSHOT",
-  "servicemix.shared.version" => "2009.02-SNAPSHOT",
-  "servicemix.specs.version" => "1.4-SNAPSHOT",
-}
-Release.tag_name = lambda { |version| "APACHE_ODE_#{version.upcase}" } if Release
-
-desc "Apache ODE"
-define "ode" do
-  project.version = VERSION_NUMBER
-  project.group = "org.apache.ode"
-
-  compile.options.source = "1.5"
-  compile.options.target = "1.5"
-  manifest["Implementation-Vendor"] = "Apache Software Foundation"
-  meta_inf << file("NOTICE")
-
-  desc "ODE Axis Integration Layer"
-  define "axis2" do
-    compile.with projects("bpel-api", "bpel-connector", "bpel-dao", "bpel-epr", "bpel-runtime",
-      "scheduler-simple", "bpel-schemas", "bpel-store", "utils", "agents"),
-      AXIOM, AXIS2_ALL, COMMONS.lang, COMMONS.logging, COMMONS.collections, COMMONS.httpclient, COMMONS.lang, 
-      DERBY, GERONIMO.kernel, GERONIMO.transaction, JAVAX.activation, JAVAX.servlet, JAVAX.stream, 
-      JAVAX.transaction, JENCKS, WSDL4J, WS_COMMONS, XMLBEANS, AXIS2_MODULES.libs
-
-    test.exclude 'org.apache.ode.axis2.management.*'
-    test.with project("tools"), AXIOM, JAVAX.javamail, COMMONS.codec, COMMONS.httpclient, XERCES, WOODSTOX
-
-    package :jar
-  end
-
-  desc "ODE Axis2 Based Web Application"
-  define "axis2-war" do
-    libs = projects("axis2", "bpel-api", "bpel-compiler", "bpel-connector", "bpel-dao",
-      "bpel-epr", "bpel-obj", "bpel-ql", "bpel-runtime", "scheduler-simple",
-      "bpel-schemas", "bpel-store", "dao-hibernate", "jacob", "jca-ra", "jca-server",
-      "utils", "dao-jpa", "agents"),
-      AXIS2_ALL, ANNONGEN, BACKPORT, COMMONS.codec, COMMONS.collections, COMMONS.fileupload, COMMONS.io, COMMONS.httpclient, COMMONS.beanutils,
-      COMMONS.lang, COMMONS.logging, COMMONS.pool, DERBY, DERBY_TOOLS, JAXEN, JAVAX.activation, JAVAX.ejb, JAVAX.javamail,
-      JAVAX.connector, JAVAX.jms, JAVAX.persistence, JAVAX.transaction, JAVAX.stream,  JIBX,
-      GERONIMO.connector, GERONIMO.kernel, GERONIMO.transaction, LOG4J, OPENJPA, SAXON, TRANQL,
-      WOODSTOX, WSDL4J, WS_COMMONS, XALAN, XERCES, XMLBEANS, SPRING,
-      AXIS2_MODULES.libs
-
-    package(:war).with(:libs=>libs).path("WEB-INF").tap do |web_inf|
-      web_inf.merge project("dao-jpa-ojpa-derby").package(:zip)
-      web_inf.merge project("dao-hibernate-db").package(:zip)
-      web_inf.include project("axis2").path_to("src/main/wsdl/*")
-      web_inf.include project("bpel-schemas").path_to("src/main/xsd/pmapi.xsd")
-    end
-    package(:war).path("WEB-INF/modules").include(artifacts(AXIS2_MODULES.mods))
-    package(:war).tap do |root|
-      root.merge(artifact(AXIS2_WAR)).exclude("WEB-INF/*").exclude("META-INF/*")
-    end
-
-    task("start"=>[package(:war), jetty.use]) do |task|
-      class << task ; attr_accessor :url, :path ; end
-      task.url = "http://localhost:8080/ode"
-      task.path = jetty.deploy(task.url, task.prerequisites.first)
-      jetty.teardown task("stop")
-    end
-
-    task("stop") do |task|
-      if url = task("start").url rescue nil
-        jetty.undeploy url
-      end
-    end
-    
-    test.using :testng, :properties=>{ "log4j.debug" => true,  "log4j.configuration"=>"test-log4j.properties", "test.ports" => ENV['TEST_PORTS'] }
-    test.with projects("tools"), libs, AXIS2_TEST, AXIOM, JAVAX.servlet, Buildr::Jetty::REQUIRES, HIBERNATE, DOM4J, SLF4J, LOG4J
-    webapp_dir = "#{test.compile.target}/webapp"
-    test.setup task(:prepare_webapp) do |task|
-      cp_r _("src/main/webapp"), test.compile.target.to_s
-      rm_rf Dir[_(webapp_dir) + "/**/.svn"]
-      cp_r _("src/test/webapp"), test.compile.target.to_s
-      rm_rf Dir[_(webapp_dir) + "/**/.svn"]
-      cp_r Dir[_("src/main/webapp/WEB-INF/classes/*")], test.compile.target.to_s
-	  rm_rf Dir[_(webapp_dir) + "/**/.svn"]
-      cp Dir[project("axis2").path_to("src/main/wsdl/*")], "#{webapp_dir}/WEB-INF"
-      cp project("bpel-schemas").path_to("src/main/xsd/pmapi.xsd"), "#{webapp_dir}/WEB-INF"
-      rm_rf Dir[_(webapp_dir) + "/**/.svn"]
-      mkdir "#{webapp_dir}/WEB-INF/processes" unless File.exist?("#{webapp_dir}/WEB-INF/processes")
-      mkdir "#{webapp_dir}/WEB-INF/modules" unless File.exist?("#{webapp_dir}/WEB-INF/modules")
-      # move around some property files for test purposes
-      mv Dir["#{test.compile.target}/TestEndpointProperties/*_global_conf*.endpoint"], "#{webapp_dir}/WEB-INF/conf"
-      Dir["#{webapp_dir}/WEB-INF/conf.*"].each {|d| cp "#{webapp_dir}/WEB-INF/conf/global-config.endpoint",d}
-      artifacts(AXIS2_MODULES.mods).each(&:invoke)
-      cp AXIS2_MODULES.mods.map {|a| repositories.locate(a)} , "#{webapp_dir}/WEB-INF/modules"
-    end
-    test.setup unzip("#{webapp_dir}/WEB-INF"=>project("dao-jpa-ojpa-derby").package(:zip))
-    test.setup unzip("#{webapp_dir}/WEB-INF"=>project("dao-hibernate-db").package(:zip))
-    test.exclude('*') if Buildr.environment == 'hudson' || ENV["notestng"]
-
-    NativeDB.prepare_configs test, _(".")
-
-    test.setup WSSecurity.prepare_secure_services_tests("#{test.resources.target}/TestRampartBasic/secured-services", "sample*.axis2", AXIS2_MODULES.mods)
-    test.setup WSSecurity.prepare_secure_services_tests("#{test.resources.target}/TestRampartPolicy/secured-services", "sample*-policy.xml", AXIS2_MODULES.mods)
-
-    test.setup WSSecurity.prepare_secure_processes_tests("#{test.resources.target}/TestRampartBasic/secured-processes", AXIS2_MODULES.mods)
-    test.setup WSSecurity.prepare_secure_processes_tests("#{test.resources.target}/TestRampartPolicy/secured-processes", AXIS2_MODULES.mods)
-  end
-
-  desc "ODE APIs"
-  define "bpel-api" do
-    compile.with projects("utils", "bpel-obj", "bpel-schemas"), WSDL4J, COMMONS.logging
-    package :jar
-  end
-
-  desc "ODE JCA connector"
-  define "bpel-api-jca" do
-    compile.with project("bpel-api"), JAVAX.connector
-    package :jar
-  end
-
-  desc "ODE BPEL Compiler"
-  define "bpel-compiler" do
-    compile.with projects("bpel-api", "bpel-obj", "bpel-schemas", "utils"),
-      COMMONS.logging, JAVAX.stream, JAXEN, SAXON, WSDL4J, XALAN, XERCES, COMMONS.collections
-    test.resources { filter(project("bpel-scripts").path_to("src/main/resources")).into(test.resources.target).run }
-    package :jar
-    test.with SLF4J, LOG4J
-  end
-
-  desc "ODE JCA Connector Implementation"
-  define "bpel-connector" do
-    compile.with projects("bpel-api", "bpel-api-jca", "bpel-runtime", "jca-ra", "jca-server")
-    package :jar
-  end
-
-  desc "ODE DAO Interfaces"
-  define "bpel-dao" do
-    compile.with project("bpel-api")
-    package :jar
-  end
-
-  desc "ODE Interface Layers Common"
-  define "bpel-epr" do
-    compile.with projects("utils", "bpel-dao", "bpel-api"),
-      AXIOM, COMMONS.lang, COMMONS.logging, COMMONS.beanutils, DERBY, JAVAX.connector, JAVAX.stream, JAVAX.transaction, GERONIMO.transaction, GERONIMO.connector, TRANQL, XMLBEANS
-    package :jar
-  end
-
-  desc "ODE BPEL Object Model"
-  define "bpel-obj" do
-    compile.with project("utils"), SAXON, WSDL4J, COMMONS.collections
-    package :jar
-  end
-
-  desc "ODE BPEL Query Language"
-  define "bpel-ql" do
-    pkg_name = "org.apache.ode.ql.jcc"
-    jjtree = jjtree(_("src/main/jjtree"), :in_package=>pkg_name)
-    compile.from javacc(jjtree, :in_package=>pkg_name), jjtree
-    compile.with projects("bpel-api", "bpel-compiler", "bpel-obj", "jacob", "utils")
-
-    package :jar
-  end
-
-  desc "ODE Runtime Engine"
-  define "bpel-runtime" do
-    compile.from apt
-    compile.with projects("bpel-api", "bpel-compiler", "bpel-dao", "bpel-epr", "bpel-obj", "bpel-schemas",
-      "bpel-store", "jacob", "jacob-ap", "utils", "agents"),
-      COMMONS.logging, COMMONS.collections, COMMONS.httpclient, JAXEN, JAVAX.persistence, JAVAX.stream, SAXON, WSDL4J, XMLBEANS,
-      SPRING
-
-
-    test.with projects("scheduler-simple", "dao-jpa", "dao-hibernate", "bpel-epr"),
-        BACKPORT, COMMONS.pool, COMMONS.lang, COMMONS.io, DERBY, JAVAX.connector, JAVAX.transaction,
-        GERONIMO.transaction, GERONIMO.kernel, GERONIMO.connector, TRANQL, HSQLDB, JAVAX.ejb,
-        OPENJPA, XERCES, XALAN, LOG4J, SLF4J,
-        DOM4J, HIBERNATE,
-        "tranql:tranql-connector-derby-common:jar:1.1"
-
-    package :jar
-  end
-
-  desc "ODE Simple Scheduler"
-  define "scheduler-simple" do
-    compile.with projects("bpel-api", "utils"), COMMONS.collections, COMMONS.logging, JAVAX.transaction, LOG4J
-    test.compile.with HSQLDB, GERONIMO.kernel, GERONIMO.transaction
-    test.with HSQLDB, JAVAX.transaction, JAVAX.resource, JAVAX.connector, LOG4J,
-          GERONIMO.kernel, GERONIMO.transaction, GERONIMO.connector, TRANQL, BACKPORT, JAVAX.ejb
-    package :jar
-  end
-
-  desc "ODE Schemas"
-  define "bpel-schemas" do
-    compile_xml_beans _("src/main/xsd/*.xsdconfig"), _("src/main/xsd")
-    package :jar
-  end
-
-  desc "ODE BPEL Test Script Files"
-  define "bpel-scripts" do
-    package :jar
-  end
-
-  desc "ODE Process Store"
-  define "bpel-store" do
-    compile.with projects("bpel-api", "bpel-compiler", "bpel-dao", "bpel-obj", "bpel-schemas", "bpel-epr",
-      "dao-hibernate", "dao-jpa", "utils"),
-      COMMONS.logging, JAVAX.persistence, JAVAX.stream, JAVAX.transaction, HIBERNATE, HSQLDB, XMLBEANS, XERCES, WSDL4J, OPENJPA, SPRING
-    compile { open_jpa_enhance }
-    resources hibernate_doclet(:package=>"org.apache.ode.store.hib", :excludedtags=>"@version,@author,@todo")
-
-    test.with COMMONS.collections, COMMONS.lang, JAVAX.connector, JAVAX.transaction, DOM4J, LOG4J,
-      XERCES, XALAN, JAXEN, SAXON, OPENJPA, GERONIMO.transaction
-    package :jar
-  end
-
-  desc "ODE BPEL Tests"
-  define "bpel-test" do
-    compile.with projects("bpel-api", "bpel-compiler", "bpel-dao", "bpel-runtime",
-      "bpel-store", "utils", "bpel-epr", "dao-hibernate", "agents"),
-      DERBY, JUnit.dependencies, JAVAX.persistence, OPENJPA, WSDL4J, COMMONS.httpclient,
-    COMMONS.codec
-
-    test.with projects("bpel-obj", "jacob", "bpel-schemas",
-      "bpel-scripts", "scheduler-simple"),
-      COMMONS.collections, COMMONS.lang, COMMONS.logging, DERBY, JAVAX.connector,
-      JAVAX.stream, JAVAX.transaction, JAXEN, HSQLDB, LOG4J, SAXON, XERCES, XMLBEANS, XALAN, GERONIMO.transaction, SPRING, HIBERNATE, SLF4J, DOM4J
-
-    package :jar
-  end
-
-  desc "ODE Hibernate DAO Implementation"
-  define "dao-hibernate" do
-    compile.with projects("bpel-api", "bpel-dao", "bpel-ql", "utils"),
-      COMMONS.lang, COMMONS.logging, JAVAX.transaction, HIBERNATE, DOM4J
-    resources hibernate_doclet(:package=>"org.apache.ode.daohib.bpel.hobj", :excludedtags=>"@version,@author,@todo")
-
-    # doclet does not support not-found="ignore"
-    task "hbm-hack" do |task|
-      process_instance_hbm_file = project.path_to("target/classes/org/apache/ode/daohib/bpel/hobj/HProcessInstance.hbm.xml") 
-      process_instance_hbm = File.read(process_instance_hbm_file)
-      if !process_instance_hbm.include? "not-found=\"ignore\""
-        process_instance_hbm.insert(process_instance_hbm.index("class=\"org.apache.ode.daohib.bpel.hobj.HProcess\"") - 1, "not-found=\"ignore\" ")
-        File.open(process_instance_hbm_file, "w") { |f| f << process_instance_hbm }
-      end
-    end
-    task "compile" => "hbm-hack"
-
-    test.with project("bpel-epr"), BACKPORT, COMMONS.collections, COMMONS.lang, DERBY, COMMONS.logging, LOG4J, SLF4J,
-      GERONIMO.transaction, GERONIMO.kernel, GERONIMO.connector, JAVAX.connector, JAVAX.ejb, SPRING
-
-    package :jar
-  end
-
-  desc "ODE Hibernate Compatible Databases"
-  define "dao-hibernate-db" do
-    predefined_for = lambda { |name| _("src/main/sql/simplesched-#{name}.sql") }
-    properties_for = lambda { |name| _("src/main/sql/ode.#{name}.properties") }
-
-    dao_hibernate = project("dao-hibernate").compile.target
-    bpel_store = project("bpel-store").compile.target
-
-    hibernate_requires[:xdoclet] = Buildr.group("xdoclet", "xdoclet-xdoclet-module", "xdoclet-hibernate-module", 
-      :under=>"xdoclet", :version=>"1.2.3") + ["xdoclet:xjavadoc:jar:1.1-j5"] + projects("dao-hibernate")
-
-    export = lambda do |properties, source, target|
-      file(target=>[properties, source]) do |task|
-        mkpath File.dirname(target), :verbose=>false
-       
-        hibernate_schemaexport target do |task, ant|
-          ant.schemaexport(:properties=>properties.to_s, :quiet=>"yes", :text=>"yes", :delimiter=>";",
-                           :drop=>"no", :create=>"yes", :output=>target) do
-            ant.fileset(:dir=>source.to_s) { 
-              ant.include :name=>"**/*.hbm.xml"
-              ant.exclude :name=>"**/HMessageExchangeProperty.hbm.xml"}
-          end
-        end
-      end
-    end
-
-    runtime_sql = export[ properties_for[:derby], dao_hibernate, _("target/runtime.sql") ]
-    store_sql = export[ properties_for[:derby], bpel_store, _("target/store.sql") ]
-    common_sql = _("src/main/sql/common.sql")
-    derby_sql = concat(_("target/derby.sql")=>[ predefined_for[:derby], common_sql, runtime_sql, store_sql ])
-    derby_db = Derby.create(_("target/derby/hibdb")=>derby_sql)
-    build derby_db
-
-    %w{ mysql firebird hsql postgres sqlserver oracle }.each do |db|
-      partial = export[ properties_for[db], dao_hibernate, _("target/partial.#{db}.sql") ]
-      build concat(_("target/#{db}.sql")=>[ common_sql, predefined_for[db], partial ])
-    end
-
-    NativeDB.create_dbs self, _("."), :hib
-
-    package(:zip).include(derby_db)
-  end
-
-  desc "ODE OpenJPA DAO Implementation"
-  define "dao-jpa" do
-    compile.with projects("bpel-api", "bpel-dao", "utils"),
-      COMMONS.collections, COMMONS.logging, JAVAX.connector, JAVAX.persistence, JAVAX.transaction,
-      OPENJPA, XERCES
-    compile { open_jpa_enhance }
-    package :jar
-  end
-
-  desc "ODE OpenJPA Derby Database"
-  define "dao-jpa-ojpa-derby" do
-    %w{ derby mysql oracle }.each do |db|
-      db_xml = _("src/main/descriptors/persistence.#{db}.xml")
-      scheduler_sql = _("src/main/scripts/simplesched-#{db}.sql")
-      common_sql = _("src/main/scripts/common.sql")
-      partial_sql = file("target/partial.#{db}.sql"=>db_xml) do |task|
-        mkpath _("target"), :verbose=>false
-        Buildr::OpenJPA.mapping_tool :properties=>db_xml, :action=>"build", :sql=>task.name,
-          :classpath=>projects("bpel-store", "dao-jpa", "bpel-api", "bpel-dao", "utils" )
-      end
-      sql = concat(_("target/#{db}.sql")=>[_("src/main/scripts/license-header.sql"), common_sql, partial_sql, scheduler_sql])
-      build sql
-    end
-    derby_db = Derby.create(_("target/derby/jpadb")=>_("target/derby.sql"))
-
-    test.with projects("bpel-api", "bpel-dao", "bpel-obj", "bpel-epr", "dao-jpa", "utils"),
-      BACKPORT, COMMONS.collections, COMMONS.lang, COMMONS.logging, GERONIMO.transaction,
-      GERONIMO.kernel, GERONIMO.connector, HSQLDB, JAVAX.connector, JAVAX.ejb, JAVAX.persistence,
-      JAVAX.transaction, LOG4J, OPENJPA, XERCES, WSDL4J
-
-    build derby_db
-
-    NativeDB.create_dbs self, _("."), :jpa
-
-    package(:zip).include(derby_db)
-  end
-
-  desc "ODE JAva Concurrent OBjects"
-  define "jacob" do
-    compile.with projects("utils", "jacob-ap"), COMMONS.logging
-    compile.from apt
-
-    package :jar
-  end
-
-  desc "ODE Jacob APR Code Generation"
-  define "jacob-ap" do
-    package :jar
-  end
-
-  desc "ODE JBI Integration Layer"
-  define "jbi" do
-    compile.with projects("bpel-api", "bpel-connector", "bpel-dao", "bpel-epr", "bpel-obj",
-      "bpel-runtime", "scheduler-simple", "bpel-schemas", "bpel-store", "utils", "agents"),
-      AXIOM, COMMONS.logging, COMMONS.pool, JAVAX.transaction, JBI, LOG4J, WSDL4J, XERCES
-
-    package(:jar)
-    package(:jbi).tap do |jbi|
-      libs = artifacts(package(:jar),
-        projects("bpel-api", "bpel-api-jca", "bpel-compiler", "bpel-connector", "bpel-dao",
-        "bpel-epr", "jca-ra", "jca-server", "bpel-obj", "bpel-ql", "bpel-runtime",
-        "scheduler-simple", "bpel-schemas", "bpel-store", "dao-hibernate", "dao-jpa",
-        "jacob", "jacob-ap", "utils", "agents"),
-        ANT, AXIOM, BACKPORT, COMMONS.codec, COMMONS.collections, COMMONS.dbcp, COMMONS.lang, COMMONS.pool,
-        COMMONS.primitives, DERBY, GERONIMO.connector, GERONIMO.transaction, JAXEN, JAVAX.connector, 
-        JAVAX.ejb, JAVAX.jms, JAVAX.persistence, JAVAX.stream, JAVAX.transaction, LOG4J, OPENJPA, 
-        SAXON, TRANQL, XALAN, XERCES, XMLBEANS, WSDL4J)
-
-      jbi.component :type=>:service_engine, :name=>"OdeBpelEngine", :description=>self.comment
-      jbi.component :class_name=>"org.apache.ode.jbi.OdeComponent", :libs=>libs
-      jbi.bootstrap :class_name=>"org.apache.ode.jbi.OdeBootstrap", :libs=>libs
-      jbi.merge project("dao-hibernate-db").package(:zip)
-      jbi.merge project("dao-jpa-ojpa-derby").package(:zip)
-      jbi.include path_to("src/main/jbi/ode-jbi.properties")
-    end
-
-    test.using :properties=>{ "java.naming.factory.initial" => "org.apache.xbean.spring.jndi.SpringInitialContextFactory"}, :java_args=>ENV['TEST_JVM_ARGS']
-    test.with projects("dao-jpa", "dao-hibernate", "bpel-compiler", "bpel-api-jca", "jca-ra",
-      "jca-server", "jacob"),
-      BACKPORT, COMMONS.lang, COMMONS.io, COMMONS.collections, DERBY, GERONIMO.connector, GERONIMO.kernel,
-      GERONIMO.transaction, JAVAX.connector, JAVAX.ejb, JAVAX.persistence, JAVAX.stream,
-      JAVAX.transaction, JAXEN, JBI, OPENJPA, SAXON, SERVICEMIX, SPRING, TRANQL,
-      XALAN, XBEAN, XMLBEANS, 
-      SLF4J,
-      LOG4J,
-      DOM4J,
-      HIBERNATE
-
-      test.setup unzip(_("target/test/smx/ode")=>project("dao-jpa-ojpa-derby").package(:zip))
-      test.setup unzip(_("target/test/smx/ode")=>project("dao-hibernate-db").package(:zip))
-      test.setup task(:prepare_jbi_tests) do |task|
-      cp _("src/test/jbi/ode-jbi.properties"), _("target/test/smx/ode")
-      cp _("src/main/jbi/hibernate.properties"), _("target/test/smx/ode")
-      rm_rf Dir["target/test/resources"]
-      cp_r _("src/test/resources"), _("target/test/resources")
-    end
-  end
-
-  desc "ODE Commmands for Karaf"
-  define "jbi-karaf-commands" do
-    compile.with projects("bpel-schemas", "jbi"), JBI, KARAF, XMLBEANS, COMMONS.logging
-    libs = artifacts(projects("bpel-schemas", "jbi"), JBI, KARAF, XMLBEANS, COMMONS.logging)
-    package(:bundle).tap do |bnd|
-      bnd.classpath = [_("target/classes"), libs].flatten
-      BUNDLE_VERSIONS.each {|key, value| bnd[key] = value }
-      bnd['Bundle-Name'] = "Apache ODE :: Commands"
-      bnd['Bundle-Version'] = VERSION_NUMBER
       bnd['Require-Bundle'] = "org.apache.ode.ode-jbi-bundle;bundle-version=#{osgi_version_for(VERSION_NUMBER)}"
       bnd['Import-Package'] = 'org.osgi.service.command,org.apache.karaf.shell.console;version="[2.1,2.2)",*'
       bnd['Private-Package'] = "org.apache.ode.karaf.commands;version=#{VERSION_NUMBER}"
@@ -1417,5 +706,4 @@
     
   # sign packages
   gpg_sign_before_upload
-end
->>>>>>> da87ee2e
+end