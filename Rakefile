#    Licensed to the Apache Software Foundation (ASF) under one or more
#    contributor license agreements.  See the NOTICE file distributed with
#    this work for additional information regarding copyright ownership.
#    The ASF licenses this file to You under the Apache License, Version 2.0
#    (the "License"); you may not use this file except in compliance with
#    the License.  You may obtain a copy of the License at
#
#       http://www.apache.org/licenses/LICENSE-2.0
#
#    Unless required by applicable law or agreed to in writing, software
#    distributed under the License is distributed on an "AS IS" BASIS,
#    WITHOUT WARRANTIES OR CONDITIONS OF ANY KIND, either express or implied.
#    See the License for the specific language governing permissions and
#    limitations under the License.
#

gem "buildr", "~>1.4.3"
require "buildr"
require "buildr/xmlbeans.rb"
require "buildr/openjpa"
require "buildr/javacc"
require "buildr/jetty"
require "buildr/hibernate"

require File.join(File.dirname(__FILE__), 'repositories.rb')
require File.join(File.dirname(__FILE__), 'dependencies.rb')

Buildr::Hibernate::REQUIRES[:hibernate] = HIBERNATE,
#Buildr.settings.build['junit'] = "4.11"
#Buildr::JUnit.instance_eval { @dependencies = ["junit:junit:jar:#{version}", "org.hamcrest:hamcrest-core:jar:1.3"] + Buildr::JMock.dependencies}
Buildr::Hibernate::REQUIRES[:xdoclet] = Buildr.group("xdoclet", "xdoclet-xdoclet-module", "xdoclet-hibernate-module", 
 :under=>"xdoclet", :version=>"1.2.3") + ["xdoclet:xjavadoc:jar:1.1-j5"] 

# XMLBeans addon must use the same version as we do.
Buildr::XMLBeans::REQUIRES.xmlbeans.version = artifact(XMLBEANS).version

Buildr::OpenJPA::REQUIRES[0] = "org.apache.openjpa:openjpa:jar:1.2.0"
# dirty workaround for BUILDR-541/BUILDR-508
Java.classpath << Buildr::OpenJPA::REQUIRES


# Keep this structure to allow the build system to update version numbers.
VERSION_NUMBER = "1.4-SNAPSHOT"

# if SNAPSHOT version...
if VERSION_NUMBER =~ /SNAPSHOT/
    # ... deploy to:
    # Apache Development Snapshot Repository
    repositories.release_to[:url] = 'https://repository.apache.org/content/repositories/snapshots'
else
   # ... else deploy to:
    # Apache Release Distribution Repository
    repositories.release_to[:url] = 'https://repository.apache.org/service/local/staging/deploy/maven2'
    # and make sure artifacts are signed.
    require "buildr/gpg"
end

BUNDLE_VERSIONS = {
  "ode.version" => VERSION_NUMBER,
  "commons.collections.version" => artifact(COMMONS.collections).version,
  "commons.httpclient.bundle.version" => "3.1_1",
  "commons.lang.version" => artifact(COMMONS.lang).version,
  "commons.pool.version" => artifact(COMMONS.pool).version,
  "derby.version" => artifact(DERBY).version,
  "geronimo.specs.version" => "1.1.1",
  "servicemix.nmr.version" => "1.1.0-SNAPSHOT",
  "servicemix.shared.version" => "2009.02-SNAPSHOT",
  "servicemix.specs.version" => "1.4-SNAPSHOT",
}

BND_VERSION_POLICY = "[$(version;==;$(@)),$(version;+;$(@)))"

Release.tag_name = lambda { |version| "APACHE_ODE_#{version.upcase}" } if Release

desc "Apache ODE"
define "ode" do
  project.version = VERSION_NUMBER
  project.group = "org.apache.ode"

  compile.options.source = "1.6"
  compile.options.target = "1.6"
  manifest["Implementation-Vendor"] = "Apache Software Foundation"
  meta_inf << file("NOTICE")

  desc "ODE Axis Integration Layer"
  define "axis2" do
    compile.with projects("bpel-api", "bpel-connector", "bpel-dao", "bpel-epr", "bpel-runtime",
      "scheduler-simple", "bpel-schemas", "bpel-store", "utils", "agents", "clustering"),
      AXIOM, AXIS2_ALL, COMMONS.lang, COMMONS.collections, COMMONS.httpclient, COMMONS.lang,
      DERBY, GERONIMO.kernel, GERONIMO.transaction, JAVAX.activation, JAVAX.servlet, JAVAX.stream,
      JAVAX.transaction, JENCKS, WSDL4J, WS_COMMONS, XMLBEANS, AXIS2_MODULES.libs, SLF4J, LOG4J

    test.exclude 'org.apache.ode.axis2.management.*'
    test.with project("tools"), AXIOM, JAVAX.javamail, COMMONS.codec, COMMONS.httpclient, XERCES, WOODSTOX, JACKSON

    package :jar
  end

  desc "ODE Axis2 Based Web Application"
  define "axis2-war" do
    libs = projects("axis2", "bpel-api", "bpel-compiler", "bpel-connector", "bpel-dao",
      "bpel-epr", "bpel-nobj", "bpel-ql", "bpel-runtime", "scheduler-simple",
      "bpel-schemas", "bpel-store", "dao-hibernate", "jca-ra", "jca-server",
      "utils", "dao-jpa", "agents", "clustering"),
      AXIS2_ALL, ANNONGEN, BACKPORT, COMMONS.codec, COMMONS.collections, COMMONS.fileupload, COMMONS.io, COMMONS.httpclient, COMMONS.beanutils,
      COMMONS.lang, COMMONS.pool, DERBY, DERBY_TOOLS, JACOB, JAXEN, JAVAX.activation, JAVAX.ejb, JAVAX.javamail,
      JAVAX.connector, JAVAX.jms, JAVAX.persistence, JAVAX.transaction, JAVAX.stream,  JIBX,
      GERONIMO.connector, GERONIMO.kernel, GERONIMO.transaction, LOG4J, OPENJPA, SAXON, TRANQL,
      WOODSTOX, WSDL4J, WS_COMMONS, XALAN, XERCES, XMLBEANS, SPRING, AXIS2_MODULES.libs, SLF4J, LOG4J, HAZELCAST

    package(:war).with(:libs=>libs).path("WEB-INF").tap do |web_inf|
      web_inf.merge project("dao-jpa-ojpa-derby").package(:zip)
      web_inf.merge project("dao-hibernate-db").package(:zip)
      web_inf.include project("axis2").path_to("src/main/wsdl/*")
      web_inf.include project("bpel-schemas").path_to("src/main/xsd/pmapi.xsd")
    end
    package(:war).path("WEB-INF/modules").include(artifacts(AXIS2_MODULES.mods))
    package(:war).tap do |root|
      root.merge(artifact(AXIS2_WAR)).include("WEB-INF/classes/org/*")
    end
	
    task("start"=>[package(:war), jetty.use]) do |task|
      class << task ; attr_accessor :url, :path ; end
      task.url = "http://localhost:8080/ode"
      task.path = jetty.deploy(task.url, task.prerequisites.first)
      jetty.teardown task("stop")
    end

    task("stop") do |task|
      if url = task("start").url rescue nil
        jetty.undeploy url
      end
    end

    test.using :testng, :forkmode=>'perTest', :properties=>{ "org.apache.commons.logging.LogFactory" => "org.apache.commons.logging.impl.LogFactoryImpl", "log4j.configuration"=>"test-log4j.properties", "test.ports" => ENV['TEST_PORTS'], "org.apache.ode.scheduler.deleteJobsOnStart" => "true", "org.apache.ode.autoRetireProcess"=>"true" } , :java_args=>['-Xmx2048m', '-XX:MaxPermSize=256m'] #'-Xdebug', '-Xrunjdwp:transport=dt_socket,server=y,suspend=n,address=6001',
    test.with [projects("tools", 'bpel-obj'), libs, AXIS2_MODULES.mods, AXIOM, JAVAX.servlet, Buildr::Jetty::REQUIRES, HIBERNATE, DOM4J, H2::REQUIRES, SPRING_TEST, JACKSON].uniq
    webapp_dir = "#{test.compile.target}/webapp"
    test.setup task(:prepare_webapp) do |task|
      cp_r _("src/main/webapp"), test.compile.target.to_s
      rm_rf Dir[_(webapp_dir) + "/**/.svn"]
      cp_r _("src/test/webapp"), test.compile.target.to_s
      rm_rf Dir[_(webapp_dir) + "/**/.svn"]
      cp_r Dir[_("src/main/webapp/WEB-INF/classes/*")], test.compile.target.to_s
      rm_rf Dir[_(webapp_dir) + "/**/.svn"]
      cp Dir[project("axis2").path_to("src/main/wsdl/*")], "#{webapp_dir}/WEB-INF"
      cp project("bpel-schemas").path_to("src/main/xsd/pmapi.xsd"), "#{webapp_dir}/WEB-INF"
      rm_rf Dir[_(webapp_dir) + "/**/.svn"]
      mkdir "#{webapp_dir}/WEB-INF/processes" unless File.exist?("#{webapp_dir}/WEB-INF/processes")
      mkdir "#{webapp_dir}/WEB-INF/modules" unless File.exist?("#{webapp_dir}/WEB-INF/modules")
      # move around some property files for test purposes
      mv Dir["#{test.compile.target}/TestEndpointProperties/*_global_conf*.endpoint"], "#{webapp_dir}/WEB-INF/conf"
      Dir["#{webapp_dir}/WEB-INF/conf.*"].each {|d| cp "#{webapp_dir}/WEB-INF/conf/global-config.endpoint",d}
      artifacts(AXIS2_MODULES.mods).each(&:invoke)
      cp AXIS2_MODULES.mods.map {|a| repositories.locate(a)} , "#{webapp_dir}/WEB-INF/modules"
    end
    test.setup unzip("#{webapp_dir}/WEB-INF"=>project("dao-jpa-ojpa-derby").package(:zip))
    test.setup unzip("#{webapp_dir}/WEB-INF"=>project("dao-hibernate-db").package(:zip))
    test.exclude('*') if ENV["notestng"]

    NativeDB.prepare_configs test, _(".")

    test.setup WSSecurity.prepare_secure_services_tests("#{test.resources.target}/TestRampartBasic/secured-services", "sample*.axis2", AXIS2_MODULES.mods)
    test.setup WSSecurity.prepare_secure_services_tests("#{test.resources.target}/TestRampartPolicy/secured-services", "sample*-policy.xml", AXIS2_MODULES.mods)

    test.setup WSSecurity.prepare_secure_processes_tests("#{test.resources.target}/TestRampartBasic/secured-processes", AXIS2_MODULES.mods)
    test.setup WSSecurity.prepare_secure_processes_tests("#{test.resources.target}/TestRampartPolicy/secured-processes", AXIS2_MODULES.mods)
  end

  desc "ODE APIs"
  define "bpel-api" do
    compile.with projects("utils", "bpel-nobj", "bpel-schemas"), WSDL4J, XERCES, SLF4J, LOG4J
    package :jar
  end

  desc "ODE JCA connector"
  define "bpel-api-jca" do
    compile.with project("bpel-api"), JAVAX.connector
    package :jar
  end

  desc "ODE BPEL Compiler"
  define "bpel-compiler" do
    compile.with projects("bpel-api", "bpel-nobj", "bpel-schemas", "utils"),
      JAVAX.stream, JAXEN, SAXON, WSDL4J, XALAN, XERCES, COMMONS.collections, SLF4J, LOG4J, JACKSON, OBJECT_DIFF
    test.resources { filter(project("bpel-scripts").path_to("src/main/resources")).into(test.resources.target).run }
    test.with LOG4J, projects("bpel-obj")
    package :jar
  end

  desc "ODE JCA Connector Implementation"
  define "bpel-connector" do
    compile.with projects("bpel-api", "bpel-api-jca", "bpel-runtime", "jca-ra", "jca-server", "bpel-dao")
    package :jar
  end

  desc "ODE DAO Interfaces"
  define "bpel-dao" do
    compile.with project("bpel-api")
    package :jar
  end

  desc "ODE Interface Layers Common"
  define "bpel-epr" do
    compile.with projects("utils", "bpel-dao", "bpel-api"),
      AXIOM, COMMONS.lang, COMMONS.beanutils, DERBY, JAVAX.connector, JAVAX.stream, JAVAX.transaction, 
      GERONIMO.transaction, GERONIMO.connector, TRANQL, XMLBEANS, SLF4J, LOG4J, H2::REQUIRES
    test.with XERCES
    package :jar
  end

  desc "ODE Clustering"
   define "clustering" do
     compile.with projects("bpel-api","bpel-store"),HAZELCAST, COMMONS.logging
     package :jar
   end

  desc "ODE BPEL Object Model"
  define "bpel-obj" do
    compile.with project("utils"), SAXON, WSDL4J, COMMONS.collections
    package :jar
  end

  desc "New ODE BPEL Object Model"
  define "bpel-nobj" do
    compile.with projects("utils", "bpel-obj"), JACKSON, LOG4J, SAXON, WSDL4J, COMMONS.collections, COMMONS.logging, OBJECT_DIFF
    package :jar
	test.with XERCES
  end

  desc "ODE BPEL Query Language"
  define "bpel-ql" do
    pkg_name = "org.apache.ode.ql.jcc"
    jjtree = jjtree(_("src/main/jjtree"), :in_package=>pkg_name)
    compile.from javacc(jjtree, :in_package=>pkg_name), jjtree
    compile.with projects("bpel-api", "bpel-compiler", "bpel-nobj", "utils"), JACOB

    package :jar
  end

  desc "ODE Runtime Engine"
  define "bpel-runtime" do
<<<<<<< HEAD
    compile.with projects("bpel-api", "bpel-compiler", "bpel-dao", "bpel-epr", "bpel-nobj", "bpel-schemas",
      "bpel-store", "utils", "agents"),
      COMMONS.collections, COMMONS.httpclient, JACOB, JAVAX.persistence, JAVAX.stream, JAXEN, SAXON, WSDL4J, XMLBEANS, SPRING, SLF4J, LOG4J,
	  JACKSON, JAVAX.connector
=======
    compile.with projects("bpel-api", "bpel-compiler", "bpel-dao", "bpel-epr", "bpel-obj", "bpel-schemas",
      "bpel-store", "utils", "agents","clustering"),
      COMMONS.collections, COMMONS.httpclient, JACOB, JAVAX.persistence, JAVAX.stream, JAXEN, SAXON, WSDL4J, XMLBEANS, SPRING, SLF4J, LOG4J
>>>>>>> 6c92a254


    test.with projects("scheduler-simple", "dao-jpa", "dao-hibernate", "bpel-epr", "bpel-obj"),
#         BACKPORT, COMMONS.pool, COMMONS.lang, COMMONS.io, DERBY, JAVAX.connector, JAVAX.transaction,
        GERONIMO.transaction, GERONIMO.kernel, GERONIMO.connector, TRANQL, HSQLDB, JAVAX.ejb, JAVAX.transaction,
        OPENJPA, XERCES, XALAN, DOM4J, HIBERNATE, SPRING_TEST, H2::REQUIRES, JACKSON,
        "tranql:tranql-connector-derby-common:jar:1.1"

    package :jar
  end

  desc "ODE Simple Scheduler"
  define "scheduler-simple" do
    compile.with projects("bpel-api", "utils"), COMMONS.collections, JAVAX.transaction, SLF4J, LOG4J
    test.compile.with H2::REQUIRES, HSQLDB, GERONIMO.kernel, GERONIMO.transaction
    test.with H2::REQUIRES, HSQLDB, JAVAX.transaction, JAVAX.resource, JAVAX.connector, 
          GERONIMO.kernel, GERONIMO.transaction, GERONIMO.connector, TRANQL, BACKPORT, JAVAX.ejb
    test.exclude('*') if Buildr.environment == 'hudson'
    package :jar
  end

  desc "ODE Schemas"
  define "bpel-schemas" do
    compile_xml_beans _("src/main/xsd/*.xsdconfig"), _("src/main/xsd")
    package :jar
  end

  desc "ODE BPEL Test Script Files"
  define "bpel-scripts" do
    eclipse.natures = :java

    package :jar
  end

  desc "ODE Process Store"
  define "bpel-store" do
    compile.with projects("bpel-api", "bpel-compiler", "bpel-dao", "bpel-nobj", "bpel-schemas", "bpel-epr",
      "dao-hibernate", "dao-jpa", "utils"),
      JAVAX.persistence, JAVAX.stream, JAVAX.transaction, HIBERNATE, HSQLDB, XMLBEANS, XERCES, WSDL4J, OPENJPA, SPRING, SLF4J, LOG4J, JACKSON, H2::REQUIRES
    compile { open_jpa_enhance }
    resources hibernate_doclet(:package=>"org.apache.ode.store.hib", :excludedtags=>"@version,@author,@todo")

    test.with projects("bpel-obj"), COMMONS.collections, COMMONS.lang, JAVAX.connector, JAVAX.transaction, DOM4J, 
      XERCES, XALAN, JAXEN, SAXON, OPENJPA, GERONIMO.transaction, SLF4J, SPRING_TEST, DERBY,
      GERONIMO.transaction, GERONIMO.kernel, GERONIMO.connector, JAVAX.connector, JAVAX.ejb, H2::REQUIRES
    package :jar
  end

  desc "ODE BPEL Tests"
  define "bpel-test" do
    compile.with projects("bpel-api", "bpel-compiler", "bpel-dao", "bpel-runtime",
      "bpel-store", "utils", "bpel-epr", "dao-hibernate", "agents", "scheduler-simple"),
      DERBY, JUnit.dependencies, JAVAX.persistence, OPENJPA, WSDL4J, COMMONS.httpclient, COMMONS.io,
      GERONIMO.transaction, GERONIMO.kernel, GERONIMO.connector, JAVAX.connector, JAVAX.ejb, JAVAX.transaction, TRANQL, "tranql:tranql-connector-derby-common:jar:1.1",
      SPRING_TEST, COMMONS.codec, SLF4J, LOG4J

    test.using :properties=>{ "org.apache.ode.autoRetireProcess"=>"true" }
    test.with projects("bpel-nobj", "bpel-obj", "bpel-schemas", "bpel-scripts"),
      COMMONS.collections, COMMONS.lang, DERBY, JACOB, JAVAX.connector,
      JAVAX.stream, JAVAX.transaction, JAVAX.connector, JAXEN, HSQLDB, SAXON, XERCES, XMLBEANS, XALAN, GERONIMO.transaction, SPRING, HIBERNATE, DOM4J, H2::REQUIRES, JACKSON

    package :jar
  end

  desc "ODE Hibernate DAO Implementation"
  define "dao-hibernate" do
    compile.with projects("bpel-api", "bpel-dao", "bpel-ql", "utils"),
      COMMONS.lang, JAVAX.transaction, HIBERNATE, DOM4J, SLF4J, LOG4J
    resources hibernate_doclet(:package=>"org.apache.ode.daohib.bpel.hobj", :excludedtags=>"@version,@author,@todo")

    # doclet does not support not-found="ignore"
    task "hbm-hack" do |task|
      process_instance_hbm_file = project.path_to("target/classes/org/apache/ode/daohib/bpel/hobj/HProcessInstance.hbm.xml")
      process_instance_hbm = File.read(process_instance_hbm_file)
      if !process_instance_hbm.include? "not-found=\"ignore\""
        process_instance_hbm.insert(process_instance_hbm.index("class=\"org.apache.ode.daohib.bpel.hobj.HProcess\"") - 1, "not-found=\"ignore\" ")
        File.open(process_instance_hbm_file, "w") { |f| f << process_instance_hbm }
      end
    end
    task "compile" => "hbm-hack"

    test.with project("bpel-epr"), BACKPORT, COMMONS.collections, COMMONS.lang, DERBY, COMMONS.pool, COMMONS.dbcp,
      GERONIMO.transaction, GERONIMO.kernel, GERONIMO.connector, JAVAX.connector, JAVAX.ejb, SPRING, SPRING_TEST

    package :jar
  end

  desc "ODE Hibernate Compatible Databases"
  define "dao-hibernate-db" do
    predefined_for = lambda { |name| _("src/main/sql/simplesched-#{name}.sql") }
    properties_for = lambda { |name| _("src/main/sql/ode.#{name}.properties") }

    dao_hibernate = project("dao-hibernate").compile.target
    bpel_store = project("bpel-store").compile.target

    hibernate_requires[:xdoclet] = Buildr.group("xdoclet", "xdoclet-xdoclet-module", "xdoclet-hibernate-module", 
      :under=>"xdoclet", :version=>"1.2.3") + ["xdoclet:xjavadoc:jar:1.1-j5"] + projects("dao-hibernate")

    export = lambda do |properties, source, target|
      file(target=>[properties, source]) do |task|
        mkpath File.dirname(target), :verbose=>false

        hibernate_schemaexport target do |task, ant|
          ant.schemaexport(:properties=>properties.to_s, :quiet=>"yes", :text=>"yes", :delimiter=>";",
                           :drop=>"no", :create=>"yes", :output=>target) do
            ant.fileset(:dir=>source.to_s) {
              ant.include :name=>"**/*.hbm.xml"
              ant.exclude :name=>"**/HMessageExchangeProperty.hbm.xml"}
          end
        end
      end
    end

    common_sql = _("src/main/sql/common.sql")
    index_sql = _("src/main/sql/index.sql")

    %w{ derby mysql firebird hsql postgres sqlserver oracle h2}.each do |db|
      partial_runtime = export[ properties_for[db], dao_hibernate, _("target/partial.runtime.#{db}.sql") ]
      partial_store = export[ properties_for[db], bpel_store, _("target/partial.store.#{db}.sql") ]
      build concat(_("target/#{db}.sql")=>[ common_sql, predefined_for[db], partial_store, partial_runtime, index_sql])
    end

    derby_sql = _("target/derby.sql")
    derby_db = Derby.create(_("target/derby-hibdb")=>derby_sql)
    build derby_db

    h2_sql = _("target/h2.sql")
    h2_db = H2.create("ode-hib-h2", _("target/h2-hibdb")=>h2_sql)
    build h2_db

    NativeDB.create_dbs self, _("."), :hib

    package(:zip).include(derby_db, h2_db)
  end

  desc "ODE OpenJPA DAO Implementation"
  define "dao-jpa" do
    compile.with projects("bpel-api", "bpel-dao", "utils"),
      COMMONS.collections, JAVAX.connector, JAVAX.persistence, JAVAX.transaction, OPENJPA, XERCES, COMMONS.logging, SLF4J, LOG4J
    compile { open_jpa_enhance }
    package :jar
  end

  desc "ODE OpenJPA Derby Database"
  define "dao-jpa-ojpa-derby" do
    %w{ derby mysql oracle postgres h2 sqlserver}.each do |db|
      db_xml = _("src/main/descriptors/persistence.#{db}.xml")
      scheduler_sql = _("src/main/scripts/simplesched-#{db}.sql")
      common_sql = _("src/main/scripts/common.sql")
      partial_sql = file("target/partial.#{db}.sql"=>db_xml) do |task|
        mkpath _("target"), :verbose=>false
        Buildr::OpenJPA.mapping_tool :properties=>db_xml, :action=>"build", :sql=>task.name,
          :classpath=>projects("bpel-store", "dao-jpa", "bpel-api", "bpel-dao", "utils" )
      end
      sql = concat(_("target/#{db}.sql")=>[_("src/main/scripts/license-header.sql"), common_sql, partial_sql, scheduler_sql])
      build sql
    end
    derby_db = Derby.create(_("target/derby-jpadb")=>_("target/derby.sql"))
    h2_db = H2.create("ode-jpa-h2", _("target/h2-jpadb")=>_("target/h2.sql"))

    test.with projects("bpel-api", "bpel-dao", "bpel-nobj", "bpel-epr", "dao-jpa", "utils"),
      BACKPORT, COMMONS.collections, COMMONS.lang, COMMONS.logging, GERONIMO.transaction,
      GERONIMO.kernel, GERONIMO.connector, HSQLDB, JAVAX.connector, JAVAX.ejb, JAVAX.persistence,
      JAVAX.transaction, LOG4J, OPENJPA, XERCES, WSDL4J, H2::REQUIRES

    build derby_db
    build h2_db
    
    NativeDB.create_dbs self, _("."), :jpa

    package(:zip).include(derby_db, h2_db)
  end

  desc "ODE JBI Integration Layer"
  define "jbi" do
    compile.with projects("bpel-api", "bpel-connector", "bpel-dao", "bpel-epr", "bpel-nobj", 
      "bpel-runtime", "scheduler-simple", "bpel-schemas", "bpel-store", "utils", "agents"),
      AXIOM, COMMONS.logging, COMMONS.pool, JAVAX.transaction, GERONIMO.transaction, JBI, SLF4J, LOG4J, WSDL4J, XERCES

    package(:jar)
    package(:jbi).tap do |jbi|
      libs = artifacts(package(:jar),
        projects("bpel-api", "bpel-api-jca", "bpel-compiler", "bpel-connector", "bpel-dao",
        "bpel-epr", "jca-ra", "jca-server", "bpel-nobj", "bpel-ql", "bpel-runtime",
        "scheduler-simple", "bpel-schemas", "bpel-store", "dao-hibernate", "dao-jpa", "utils", "agents"),
        ANT, AXIOM, BACKPORT, COMMONS.codec, COMMONS.collections, COMMONS.dbcp, COMMONS.lang, COMMONS.pool,
        COMMONS.primitives, DERBY, GERONIMO.connector, GERONIMO.transaction, JACOB, JAVAX.connector,
        JAVAX.ejb, JAVAX.jms, JAVAX.persistence, JAVAX.stream, JAVAX.transaction, JAXEN, OPENJPA,
        SAXON, TRANQL, XALAN, XERCES, XMLBEANS, WSDL4J)

      jbi.component :type=>:service_engine, :name=>"OdeBpelEngine", :description=>self.comment
      jbi.component :class_name=>"org.apache.ode.jbi.OdeComponent", :libs=>libs
      jbi.bootstrap :class_name=>"org.apache.ode.jbi.OdeBootstrap", :libs=>libs
      jbi.merge project("dao-hibernate-db").package(:zip)
      jbi.merge project("dao-jpa-ojpa-derby").package(:zip)
      jbi.include path_to("src/main/jbi/ode-jbi.properties")
    end

    test.using :properties=>{ "java.naming.factory.initial" => "org.apache.xbean.spring.jndi.SpringInitialContextFactory", "org.apache.ode.autoRetireProcess"=>"true"}, :java_args=>(ENV['TEST_JVM_ARGS']||='').split(' ')
    test.with projects("dao-jpa", "dao-hibernate", "bpel-compiler", "bpel-api-jca", "jca-ra", "jca-server", "bpel-obj"),
      BACKPORT, COMMONS.lang, COMMONS.io, COMMONS.collections, DERBY, GERONIMO.connector, GERONIMO.kernel,
      GERONIMO.transaction, JACOB, JAVAX.connector, JAVAX.ejb, JAVAX.persistence, JAVAX.stream,
      JAVAX.transaction, JAXEN, JBI, OPENJPA, SAXON, SERVICEMIX, SPRING, TRANQL,
      XALAN, XBEAN, XMLBEANS,
      SLF4J,
      LOG4J,
      DOM4J,
      HIBERNATE,
	  JACKSON
      test.setup unzip(_("target/test/smx/ode")=>project("dao-jpa-ojpa-derby").package(:zip))
      test.setup unzip(_("target/test/smx/ode")=>project("dao-hibernate-db").package(:zip))
      test.setup task(:prepare_jbi_tests) do |task|
      cp _("src/test/jbi/ode-jbi.properties"), _("target/test/smx/ode")
      cp _("src/main/jbi/hibernate.properties"), _("target/test/smx/ode")
      rm_rf Dir["target/test/resources"]
      cp_r _("src/test/resources"), _("target/test/")
    end
    test.exclude '*TestBase', 'org.apache.ode.jbi.OdeJbiComponentLifeCycleTest', 'org.apache.ode.jbi.ReplayerJbiTest'
  end

  desc "ODE Commmands for Karaf"
  define "jbi-karaf-commands" do
    compile.with projects("bpel-schemas", "jbi"), JBI, KARAF, XMLBEANS, SLF4J, LOG4J
    libs = artifacts(projects("bpel-schemas", "jbi"), JBI, KARAF, XMLBEANS, SLF4J, LOG4J)
    package(:bundle).tap do |bnd|
      bnd.classpath = [_("target/classes"), libs].flatten
      BUNDLE_VERSIONS.each {|key, value| bnd[key] = value }
      bnd['Bundle-Name'] = "Apache ODE :: Commands"
      bnd['Bundle-Version'] = VERSION_NUMBER
      bnd['Require-Bundle'] = "org.apache.ode.ode-jbi-bundle;bundle-version=#{osgi_version_for(VERSION_NUMBER)}"
      bnd['Import-Package'] = 'org.apache.karaf.shell.console,*'
      bnd['Private-Package'] = "org.apache.ode.karaf.commands;version=#{VERSION_NUMBER}"
      bnd['Include-Resource'] = _('src/main/resources')
      bnd['-versionpolicy'] = BND_VERSION_POLICY
    end
  end

  desc "ODE Examples for Karaf"
  define "jbi-karaf-examples",
    :group => "org.apache.ode.examples",
    :base_dir => "distro/src/examples-jbi/maven2" do
    
    define "helloworld2-osgi" do
      package(:bundle, :id => "helloworld-bundle").tap do |bnd|
        bnd.classpath = [KARAF, project("ode:jbi-bundle")]
        bnd['Bundle-Name'] = "Apache ODE :: Hello World Example"
        bnd['Bundle-SymbolicName'] = "org.apache.ode.examples-helloworld2-bundle"
        bnd['Bundle-Version'] = VERSION_NUMBER
        bnd['Require-Bundle'] = "org.apache.ode.ode-jbi-bundle;bundle-version=#{osgi_version_for(VERSION_NUMBER)}"
        bnd['Import-Package'] = "org.apache.servicemix.cxfbc,org.apache.servicemix.common.osgi"
        bnd['Export-Package'] = ""
        bnd['-exportcontents'] = ""
        bnd['Include-Resource'] = _('src/main/resources')
        bnd['-versionpolicy'] = BND_VERSION_POLICY
      end
      # we package sources and javadocs separately to give them a custom id
      package(:sources, :id => "helloworld-bundle")
      
      # This project does not contain java classes, hence there are no javadocs. 
      # But since Nexus will complain about a missing javadoc artifact, we make sure that an empty one is created.
      package(:javadoc, :id => "helloworld-bundle").enhance { mkdir_p _("target/doc") }
    end
    
    define "ping-pong-osgi" do
      compile
      package(:bundle, :id => "ping-pong-bundle").tap do |bnd|
        bnd.classpath = [_("target/classes"), KARAF, project("ode:jbi-bundle")].flatten
        bnd['Bundle-Name'] = "Apache ODE :: Ping-Pong Example"
        bnd['Bundle-SymbolicName'] = "org.apache.ode.examples-ping-pong-bundle"
        bnd['Bundle-Version'] = VERSION_NUMBER
        bnd['Require-Bundle'] = "org.apache.ode.ode-jbi-bundle;bundle-version=#{osgi_version_for(VERSION_NUMBER)}"
        bnd['Import-Package'] = "org.apache.servicemix.cxfbc,org.apache.servicemix.common.osgi"
        bnd['Export-Package'] = "org.apache.ode.ping"
        bnd['Include-Resource'] = _('src/main/resources')
        bnd['-versionpolicy'] = BND_VERSION_POLICY
      end
      
      # we package sources and javadocs separately to give them a custom id
      package(:sources, :id => "ping-pong-bundle")
      package(:javadoc, :id => "ping-pong-bundle")
    end
  end

  define "jbi-karaf-pmapi-httpbinding" do
    package(:bundle).tap do |bnd|
      bnd.classpath = [KARAF, project("ode:jbi-bundle")]
      bnd['Bundle-Name'] = "Apache ODE :: PMAPI HTTP Binding"
      bnd['Bundle-SymbolicName'] = "org.apache.ode-pmapi-httpbinding"
      bnd['Bundle-Version'] = VERSION_NUMBER
      bnd['Require-Bundle'] = "org.apache.ode.ode-jbi-bundle;bundle-version=#{osgi_version_for(VERSION_NUMBER)}"
      bnd['Import-Package'] = "org.apache.servicemix.cxfbc,org.apache.servicemix.common.osgi"
      bnd['-exportcontents'] = ""
      bnd['Include-Resource'] = _('src/main/resources')
    end
  end

  desc "ODE JBI Packaging for Karaf"
  define "jbi-karaf" do
    resources.filter.using(BUNDLE_VERSIONS)
    package :jar
    # Generate features.xml
    def package_as_feature(file_name)
      file file_name => [_("src/main/resources/features.xml")] do
        filter(_("src/main/resources")).include("features.xml").into(_("target")).using(BUNDLE_VERSIONS).run
        mv _("target/features.xml"), file_name
      end
    end
    def package_as_feature_spec(spec)
      spec.merge({ :type=>:xml, :classifier=>'features' })
    end
    package(:feature)
  end

  desc "ODE JBI Bundle"
  define "jbi-bundle" do
    ode_libs = artifacts(projects("bpel-api", "bpel-api-jca", "bpel-compiler", "bpel-connector", "bpel-dao", "bpel-epr",
                                  "jca-ra", "jca-server", "bpel-nobj", "bpel-ql", "bpel-runtime", "scheduler-simple",
                                  "bpel-schemas", "bpel-store", "dao-hibernate", "dao-jpa", "utils", "agents"))
    libs = artifacts(ANT, AXIOM, BACKPORT, COMMONS.codec, COMMONS.collections, COMMONS.dbcp, COMMONS.lang, COMMONS.pool,
                     COMMONS.primitives, COMMONS.io, DERBY, GERONIMO.connector, GERONIMO.transaction, JACOB, JAVAX.connector, 
                     JAVAX.ejb, JAVAX.jms, JAVAX.persistence, JAVAX.stream, JAVAX.transaction, JAXEN, LOG4J, OPENJPA, 
                     SAXON, TRANQL, XALAN, XERCES, XMLBEANS, WSDL4J, KARAF)
    compile.with projects("bpel-schemas", "jbi", "bpel-api"), JBI, libs, KARAF, SPRING, SPRING_OSGI

    package(:bundle).tap do |bnd|
      # inline dao zip files
      zips = artifacts(project("dao-hibernate-db").package(:zip), project("dao-jpa-ojpa-derby").package(:zip))
      inlines = zips.map{|item| "@" + item.to_s}

      # embed jars
      bnd_libs = ode_libs + artifacts(AXIOM, BACKPORT, GERONIMO.connector, JAXEN, 
                                      JAVAX.connector, JAVAX.persistence, JAVAX.ejb, 
                                      OPENJPA, SAXON, TRANQL, 
                                      XALAN, XERCES, XMLBEANS, WSDL4J)
      includes = bnd_libs.map{|item| File.basename(item.to_s)} 
      bnd["includes"] = includes.join(', ') 

      # embedd *.xsd, *.xml, xmlbeans* from ode libs
      embedres = ode_libs.map {|pkg| ['**.xsd', '**.xml', 'schemaorg_apache_xmlbeans/**'].map {|x| '@' + pkg.to_s + '!/' + x}}.join(', ')
      bnd['Export-Package'] = "org.apache.ode*;version=#{VERSION_NUMBER};-split-package:=merge-first"
      bnd['Import-Package'] = '!org.apache.axis2.client*, !org.apache.ode*, javax.jbi*;version="1.0", javax.transaction*;version="[1.1,1.2)", javax.xml.stream;version="[1.0,2)", org.apache.axiom*;resolution:=optional, org.apache.axis2*;resolution:=optional, org.apache.commons.beanutils;version="[1.8,2)", org.apache.commons.collections*;version="[3.2,4)", org.apache.commons.httpclient*;resolution:=optional, org.apache.commons.io;version="[1.4,2)", org.apache.commons.lang;version="[2.4,3)", org.apache.commons.logging*;version="[1.1,1.2)", org.apache.derby.jdbc;resolution:=optional, org.apache.geronimo.transaction.manager;version="[2,3)", org.apache.openjpa.jdbc.kernel;version="1.2.1", org.springframework.osgi.service.exporter.support, org.osgi.service.cm, org.springframework.osgi.compendium.cm, com.ibm.wsdl*;version="[1.6,2)", org.apache.xmlbeans.impl.schema;version="[2.5,3)", org.apache.xmlbeans*;version="[2.5,3)", org.hibernate*;resolution:=optional, org.hsqldb.jdbc;resolution:=optional, org.osgi.framework;version="[1.5,2)", org.osgi.util.tracker;version="[1.4,2)", org.springframework.beans.factory*;version="[2.5,4)", org.springframework.context*;version="[2.5,4)", org.springframework.osgi.context;version="[1.2,2)", net.sf.saxon.event;version="[9.1,9.2)", net.sf.saxon*;version="[9.1,9.2)",javax.wsdl*;version="[1.2,2)",javax.resource*;version="[1.5, 2]",org.apache.geronimo.connector.outbound*;version="[2.1,3)",org.apache.log4j*;version="[1.2,2)",org.apache.openjpa*;version="[1.2,2)",*'
      bnd['Embed-Dependency'] = '*;inline=**.xsd|schemaorg_apache_xmlbeans/**|**.xml'
      bnd['DynamicImport-Package'] = '*'
      bnd['Include-Resource'] = [embedres, _('src/main/resources'), inlines].flatten.join(', ')
      bnd['Bundle-Vendor'] = 'Apache Software Foundation'
      bnd['Bundle-License'] = 'http://www.apache.org/licenses/LICENSE-2.0'
      bnd['Bundle-DocURL'] = 'http://ode.apache.org'
      bnd['Bundle-Name'] = 'Apache ODE :: BPEL Service Engine'
      bnd['-versionpolicy'] = BND_VERSION_POLICY
      bnd.classpath = [project.compile.target, bnd_libs, artifacts(project("jbi").package(:jar)), libs].flatten

      BUNDLE_VERSIONS.each {|key, value| bnd[key] = value }
    end
  end

  desc "ODE JCA Resource Archive"
  define "jca-ra" do
    compile.with project("utils"), JAVAX.connector
    package :jar
  end

  desc "ODE JCA Server"
  define "jca-server" do
    compile.with projects("jca-ra", "utils"), SLF4J, LOG4J
    package :jar
  end

  desc "ODE Tools"
  define "tools" do
    compile.with projects("bpel-compiler", "utils", "bpel-obj"), ANT, COMMONS.httpclient, SLF4J, LOG4J
    package :jar
  end

  desc "ODE Utils"
  define "utils" do
    compile.with AXIOM, AXIS2_ALL, COMMONS.lang, COMMONS.collections, COMMONS.pool, COMMONS.httpclient, COMMONS.codec, XERCES, JAVAX.stream, WSDL4J, SAXON, SLF4J, LOG4J
    # env variable required by HierarchicalPropertiesTest
    test.using :environment=>{ 'TEST_DUMMY_ENV_VAR'=>42}
    test.exclude "*TestResources"
    package :jar
  end

  desc "ODE Agents"
  define "agents" do
     compile
     package(:jar).with :manifest=>_("src/main/resources/META-INF/MANIFEST.MF")
  end

  # sources and javadocs of jbi-karaf-examples are packaged separately.
  package_with_sources :except => ["jbi-karaf-examples:helloworld2-osgi", "jbi-karaf-examples:ping-pong-osgi"]
  package_with_javadoc :except => ["jbi-karaf-examples:helloworld2-osgi", "jbi-karaf-examples:ping-pong-osgi"] unless ENV["JAVADOC"] =~ /^(no|off|false|skip)$/i

  # disable doclint for all projects, TODO: better fix javadoc comments
  #projects.each { |project| project.doc.options['Xdoclint:none'] = true } if JAVA

  task :pmd do
    pmd_classpath = transitive('pmd:pmd:jar:4.2.5').each(&:invoke).map(&:to_s).join(File::PATH_SEPARATOR)
    mkdir_p _(:reports)
    ant("pmd-report") do |ant|
      ant.taskdef :name=> 'pmd', :classpath=>pmd_classpath, :classname=>'net.sourceforge.pmd.ant.PMDTask'
      # rulesets: basic,imports,unusedcode,strings,optimizations,logging-jakarta-commons,migrating,design
      ant.pmd :rulesetfiles => 'basic,unusedcode,optimizations,design' do
        ant.formatter :type=>'html', :toFile=> _(:reports, 'pmd.html')
        projects.each do |pr|
          pr.compile.sources.each do |src|
            ant.fileset :dir=> src, :includes=>'**/*.java'
          end
        end
      end
    end  
  end
end

define "apache-ode" do
  [:version, :group, :manifest, :meta_inf].each { |prop| send "#{prop}=", project("ode").send(prop) }

  def distro(project, postfix)
    id = project.parent.id + postfix
    # distros require all packages in project("ode") to be built first
    project.package(:zip, :id=>id).enhance(project("ode").projects.map(&:packages).flatten) do |pkg|
      pkg.path("#{id}-#{version}").tap do |zip|
        zip.include meta_inf + ["RELEASE_NOTES", "README"].map { |f| path_to(f) }
        zip.path("examples").include(project.path_to("src/examples"+postfix), :as=>".").exclude "**/target"

        # Libraries
        zip.path("lib").include artifacts(COMMONS.codec, COMMONS.httpclient,
          COMMONS.pool, COMMONS.collections, JAXEN, SAXON, WSDL4J, XALAN, XERCES, SLF4J, LOG4J)
        project("ode").projects("utils", "tools", "bpel-compiler", "bpel-api", "bpel-nobj", "bpel-schemas").
          map(&:packages).flatten.each do |pkg|
            zip.include(pkg.to_s, :as=>"#{pkg.id}.#{pkg.type}", :path=>"lib") unless ['sources', 'javadoc'].include?(pkg.classifier)
        end

        # Including third party licenses
        Dir["#{project.path_to("license")}/*LICENSE"].each { |l| zip.include(l, :path=>"lib") }
        zip.include(project.path_to("target/LICENSE"))

        # Include supported database schemas
        Dir["#{project("ode:dao-jpa-ojpa-derby").path_to("target")}/*.sql"].each do |f|
          zip.include(f, :path=>"sql/openjpa") unless f =~ /partial/
        end

        Dir["#{project("ode:dao-hibernate-db").path_to("target")}/*.sql"].each do |f|
          zip.include(f, :path=>"sql/hibernate") unless f =~ /partial/
        end

        # Tools scripts (like bpelc and sendsoap)
        bins = file(project.path_to("target/bin")=>FileList[project.path_to("src/bin/*")]) do |task|
          mkdir_p project.path_to("target/bin")
          mkpath task.name
          cp task.prerequisites, task.name
          chmod 0755, FileList[task.name + "/*"], :verbose=>false
        end
        bins.invoke
        zip.include bins

        yield zip
        project.check zip, "should contain mysql.sql" do
          it.should contain("sql/openjpa/mysql.sql")
        end
        project.check zip, "should contain sendsoap.bat" do
          it.should contain("bin/sendsoap.bat")
        end
      end
    end
  end

  desc "ODE Axis2 Based Distribution"
  define "distro" do
    parent.distro(self, "-war") { |zip| zip.include project("ode:axis2-war").package(:war), :as=>"ode.war" }
    parent.distro(self, "-jbi") { |zip| zip.include project("ode:jbi").package(:zip) }

    # Preparing third party licenses
    build do
      Dir.mkdir(project.path_to("target")) unless File.exist?(project.path_to("target"))
      cp parent.path_to("LICENSE"), project.path_to("target/LICENSE")
      File.open(project.path_to("target/LICENSE"), "a+") do |l|
        l <<  Dir["#{project.path_to("license")}/*LICENSE"].map { |f| "lib/"+f[/[^\/]*$/] }.join("\n")
      end
    end

    project("ode:axis2-war").task("start").enhance do |task|
      target = "#{task.path}/webapp/WEB-INF/processes"
      puts "Deploying processes to #{target}" if verbose
      verbose(false) do
        mkpath target
        cp_r FileList[_("src/examples/*")].to_a, target
        rm Dir.glob("#{target}/*.deployed")
      end
    end
  end

  package(:zip, :id=>"#{id}-sources").path("#{id}-sources-#{version}").tap do |zip|
    if File.exist?(".svn")
      `svn status -v`.reject { |l| l[0] == ?? || l[0] == ?D || l.strip.empty? || l[0...3] == "---"}.
        map { |l| l.split.last }.reject { |f| File.directory?(f) }.
        each { |f| zip.include f, :as=>f.gsub("\\", "/") }
    elsif File.exist? '.git/config'
      `git ls-files`.split("\n").each { |f| zip.include f, :as=>f.gsub("\\", "/") }
    else
      zip.include Dir.pwd, :as=>"."
    end
  end

  #package(:zip, :id=>"#{id}-docs").include(doc.from(project("ode").projects).
  #  using(:javadoc, :windowtitle=>"Apache ODE #{project.version}", 'Xdoclint:none'=>true).target, :as=>"#{id}-docs-#{version}") unless ENV["JAVADOC"] =~ /^(no|off|false|skip)$/i

  package(:zip, :id=>"#{id}-docs").include(doc.from(project("ode").projects).
    using(:javadoc, :windowtitle=>"Apache ODE #{project.version}").target, :as=>"#{id}-docs-#{version}") unless ENV["JAVADOC"] =~ /^(no|off|false|skip)$/i
    

end<|MERGE_RESOLUTION|>--- conflicted
+++ resolved
@@ -239,17 +239,11 @@
 
   desc "ODE Runtime Engine"
   define "bpel-runtime" do
-<<<<<<< HEAD
+
     compile.with projects("bpel-api", "bpel-compiler", "bpel-dao", "bpel-epr", "bpel-nobj", "bpel-schemas",
-      "bpel-store", "utils", "agents"),
+      "bpel-store", "utils", "agents","clustering"),
       COMMONS.collections, COMMONS.httpclient, JACOB, JAVAX.persistence, JAVAX.stream, JAXEN, SAXON, WSDL4J, XMLBEANS, SPRING, SLF4J, LOG4J,
 	  JACKSON, JAVAX.connector
-=======
-    compile.with projects("bpel-api", "bpel-compiler", "bpel-dao", "bpel-epr", "bpel-obj", "bpel-schemas",
-      "bpel-store", "utils", "agents","clustering"),
-      COMMONS.collections, COMMONS.httpclient, JACOB, JAVAX.persistence, JAVAX.stream, JAXEN, SAXON, WSDL4J, XMLBEANS, SPRING, SLF4J, LOG4J
->>>>>>> 6c92a254
-
 
     test.with projects("scheduler-simple", "dao-jpa", "dao-hibernate", "bpel-epr", "bpel-obj"),
 #         BACKPORT, COMMONS.pool, COMMONS.lang, COMMONS.io, DERBY, JAVAX.connector, JAVAX.transaction,
