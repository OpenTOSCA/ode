-- Apache ODE - SimpleScheduler Database Schema
-- 
-- Apache Derby scripts by Maciej Szefler.
-- 
-- 

CREATE TABLE ode_job (
  jobid CHAR(64)  NOT NULL DEFAULT '',
  ts BIGINT  NOT NULL DEFAULT 0,
  nodeid char(64),
  scheduled int  NOT NULL DEFAULT 0,
  transacted int  NOT NULL DEFAULT 0,

  instanceId BIGINT,
  mexId varchar(255),
  processId varchar(255),
  type varchar(255),
  channel varchar(255),
  correlatorId varchar(255),
<<<<<<< HEAD
  correlationKey varchar(255),
=======
  correlationKeySet varchar(255),
>>>>>>> 90d71341
  retryCount int,
  inMem int,
  detailsExt blob(4096),

  PRIMARY KEY(jobid));

CREATE INDEX IDX_ODE_JOB_TS ON ode_job(ts);
CREATE INDEX IDX_ODE_JOB_NODEID ON ode_job(nodeid);

<|MERGE_RESOLUTION|>--- conflicted
+++ resolved
@@ -17,11 +17,7 @@
   type varchar(255),
   channel varchar(255),
   correlatorId varchar(255),
-<<<<<<< HEAD
-  correlationKey varchar(255),
-=======
   correlationKeySet varchar(255),
->>>>>>> 90d71341
   retryCount int,
   inMem int,
   detailsExt blob(4096),
