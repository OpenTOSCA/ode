--- conflicted
+++ resolved
@@ -47,8 +47,4 @@
     -v $HOME/.m2:/home/dummy/.m2 \
     -v $HOME/.buildr:/home/dummy/.buildr \
     -v /tmp:/tmp \
-<<<<<<< HEAD
-    --entrypoint bash sathwik/apache-buildr:latest-jruby-jdk7 -c "$FINAL_COMMAND";
-=======
-    --entrypoint bash sathwik/apache-buildr:latest-jruby-jdk8 -c "$FINAL_COMMAND";
->>>>>>> fa03c448
+    --entrypoint bash sathwik/apache-buildr:latest-jruby-jdk8 -c "$FINAL_COMMAND";