/*
 * Licensed to the Apache Software Foundation (ASF) under one
 * or more contributor license agreements.  See the NOTICE file
 * distributed with this work for additional information
 * regarding copyright ownership.  The ASF licenses this file
 * to you under the Apache License, Version 2.0 (the
 * "License"); you may not use this file except in compliance
 * with the License.  You may obtain a copy of the License at
 *
 *    http://www.apache.org/licenses/LICENSE-2.0
 *
 * Unless required by applicable law or agreed to in writing,
 * software distributed under the License is distributed on an
 * "AS IS" BASIS, WITHOUT WARRANTIES OR CONDITIONS OF ANY
 * KIND, either express or implied.  See the License for the
 * specific language governing permissions and limitations
 * under the License.
 */
package org.apache.ode.store;

import java.io.File;
<<<<<<< HEAD
=======
import java.io.FileFilter;
>>>>>>> 90d71341
import java.io.FileInputStream;
import java.io.FileNotFoundException;
import java.io.IOException;
import java.io.InputStream;
<<<<<<< HEAD
import java.io.FileFilter;
import java.net.URI;
import java.text.ParseException;
import java.util.*;
=======
import java.net.URI;
import java.text.ParseException;
import java.util.ArrayList;
import java.util.Arrays;
import java.util.Collections;
import java.util.Date;
import java.util.HashMap;
import java.util.HashSet;
import java.util.Iterator;
import java.util.List;
import java.util.Map;
import java.util.Set;
>>>>>>> 90d71341

import javax.wsdl.Definition;
import javax.xml.namespace.QName;

import org.apache.commons.logging.Log;
import org.apache.commons.logging.LogFactory;
<<<<<<< HEAD
import org.apache.ode.bpel.dd.TCleanup;
import org.apache.ode.bpel.dd.TContextInterceptor;
=======
import org.apache.ode.activityRecovery.FailureHandlingDocument.FailureHandling;
import org.apache.ode.bpel.dd.TCleanup;
>>>>>>> 90d71341
import org.apache.ode.bpel.dd.TDeployment;
import org.apache.ode.bpel.dd.TInvoke;
import org.apache.ode.bpel.dd.TMexInterceptor;
import org.apache.ode.bpel.dd.TProcessEvents;
import org.apache.ode.bpel.dd.TPropagate;
import org.apache.ode.bpel.dd.TProvide;
import org.apache.ode.bpel.dd.TSchedule;
import org.apache.ode.bpel.dd.TScopeEvents;
import org.apache.ode.bpel.dd.TService;
import org.apache.ode.bpel.evt.BpelEvent;
import org.apache.ode.bpel.iapi.ContextException;
import org.apache.ode.bpel.iapi.Endpoint;
import org.apache.ode.bpel.iapi.EndpointReference;
import org.apache.ode.bpel.iapi.EndpointReferenceContext;
import org.apache.ode.bpel.iapi.ProcessConf;
import org.apache.ode.bpel.iapi.ProcessState;
<<<<<<< HEAD
import org.apache.ode.bpel.iapi.EndpointReferenceContext;
import org.apache.ode.bpel.iapi.EndpointReference;
import org.apache.ode.bpel.iapi.Scheduler.JobDetails;
import org.apache.ode.bpel.rapi.ProcessModel;
import org.apache.ode.store.DeploymentUnitDir.CBPInfo;
=======
import org.apache.ode.bpel.iapi.Scheduler.JobDetails;
import org.apache.ode.bpel.o.OFailureHandling;
import org.apache.ode.store.DeploymentUnitDir.CBPInfo;
import org.apache.ode.utils.CollectionUtils;
>>>>>>> 90d71341
import org.apache.ode.utils.CronExpression;
import org.apache.ode.utils.DOMUtils;
import org.apache.ode.utils.HierarchicalProperties;
import org.apache.ode.utils.WatchDog;
<<<<<<< HEAD
import org.apache.ode.utils.CollectionUtils;
import org.w3c.dom.Document;
=======
>>>>>>> 90d71341
import org.w3c.dom.Element;
import org.w3c.dom.Node;

/**
 * Implementation of the {@link org.apache.ode.bpel.iapi.ProcessConf} interface.
 * Provides configuration information for a process. Note that this class should
 * be immutable, that is the engine expects it to return consistent results!
 *
 * @author mriou <mriou at apache dot org>
 */
public class ProcessConfImpl implements ProcessConf {
    private static final Log __log = LogFactory.getLog(ProcessConfImpl.class);

    private final Date _deployDate;
    private File _configDir;
    private final Map<QName, Node> _props;
    private final HashMap<String, Endpoint> _partnerRoleInitialValues = new HashMap<String, Endpoint>();
<<<<<<< HEAD
=======
    private final HashMap<String, PartnerRoleConfig> _partnerRoleConfig = new HashMap<String, PartnerRoleConfig>();
>>>>>>> 90d71341

    private final HashMap<String, Endpoint> _myRoleEndpoints = new HashMap<String, Endpoint>();
    private final ArrayList<QName> _sharedServices = new ArrayList<QName>();
    private final Map<String, Set<BpelEvent.TYPE>> _events = new HashMap<String, Set<BpelEvent.TYPE>>();
    private final List<PropagationRule> _propagationRules = new ArrayList<PropagationRule>();
    private final Map<String, Element> _ctxi = new HashMap<String, Element>(); 
    private final ArrayList<String> _mexi = new ArrayList<String>();
    ProcessState _state;
    final TDeployment.Process _pinfo;
    final DeploymentUnitDir _du;
    private long _version = 0;
    private QName _pid;
    private QName _type;

    // cache the inMemory flag because XMLBeans objects are heavily synchronized (guarded by a coarse-grained lock)
    private volatile boolean _inMemory = false;

<<<<<<< HEAD
    // monitor the EPR property file and reload it if necessary
=======
    // monitor the IL property file and reload it if necessary
>>>>>>> 90d71341
    private WatchDog<Map<File, Long>, PropertiesObserver> propertiesWatchDog;

    private EndpointReferenceContext eprContext;

    private final ProcessCleanupConfImpl processCleanupConfImpl;
<<<<<<< HEAD

    ProcessConfImpl(QName pid, QName type, long version, DeploymentUnitDir du, TDeployment.Process pinfo, Date deployDate,
                    Map<QName, Node> props, ProcessState pstate, EndpointReferenceContext eprContext, File configDir) {
=======
    
    private final boolean generateProcessEventsAll;

    ProcessConfImpl(QName pid, QName type, long version, DeploymentUnitDir du, TDeployment.Process pinfo, Date deployDate,
                    Map<QName, Node> props, ProcessState pstate, EndpointReferenceContext eprContext, File configDir, boolean generateProcessEventsAll) {
>>>>>>> 90d71341
        _pid = pid;
        _version = version;
        _du = du;
        _pinfo = pinfo;
        _deployDate = deployDate;
        _configDir = configDir;
        _props = Collections.unmodifiableMap(props);
        _state = pstate;
        _type = type;
        _inMemory = _pinfo.isSetInMemory() && _pinfo.getInMemory();
<<<<<<< HEAD
        this.eprContext = eprContext;
=======
        this.generateProcessEventsAll = generateProcessEventsAll;
        this.eprContext = eprContext;

>>>>>>> 90d71341
        propertiesWatchDog = new WatchDog<Map<File, Long>, PropertiesObserver>(new PropertiesMutable(), new PropertiesObserver());

        initLinks();
        initMexInterceptors();
        initEventList();
<<<<<<< HEAD
        initPropagationRules();
        initContextInterceptors();

        processCleanupConfImpl = new ProcessCleanupConfImpl(pinfo);
        
        initCronSchedules();
=======

        processCleanupConfImpl = new ProcessCleanupConfImpl(pinfo);
        
        initSchedules();
    }

    private List<File> collectEndpointConfigFiles() {
        // please mind the order: process-level files must be before system-level files
        List<File> propFiles = new ArrayList<File>();

        propFiles.addAll(_du.getEndpointConfigFiles());
        if (_configDir == null) {
            if (__log.isDebugEnabled()) __log.debug("No config directory set up.");
        } else if (_configDir.isDirectory()) {
            // list and sort endpoint config files
            File[] files = _configDir.listFiles(new FileFilter() {
                public boolean accept(File path) {
                    return path.getName().endsWith(".endpoint") && path.isFile();
                }
            });
            if (files != null) {
                Arrays.sort(files);
                propFiles.addAll(Arrays.asList(files));
            } else {
                if (__log.isErrorEnabled()) __log.error(_configDir + " does not exist or is not a directory");
            }
        } else {
            if (__log.isErrorEnabled()) __log.error(_configDir + " does not exist or is not a directory");
        }
        return propFiles;
>>>>>>> 90d71341
    }

    private List<File> collectEndpointConfigFiles() {
        // please mind the order: process-level files must be before system-level files
        List<File> propFiles = new ArrayList<File>();

        propFiles.addAll(_du.getEndpointConfigFiles());
        if (_configDir == null) {
            if (__log.isDebugEnabled()) __log.debug("No config directory set up.");
        } else if (_configDir.isDirectory()) {
            // list and sort endpoint config files
            File[] files = _configDir.listFiles(new FileFilter() {
                public boolean accept(File path) {
                    return path.getName().endsWith(".endpoint") && path.isFile();
                }
            });
            if (files != null) {
                Arrays.sort(files);
                propFiles.addAll(Arrays.asList(files));
            } else {
                if (__log.isErrorEnabled()) __log.error(_configDir + " does not exist or is not a directory");
            }
        } else {
            if (__log.isErrorEnabled()) __log.error(_configDir + " does not exist or is not a directory");
        }
        return propFiles;
    }    

    private void initMexInterceptors() {
        if (_pinfo.getMexInterceptors() != null) {
            for (TMexInterceptor mexInterceptor : _pinfo.getMexInterceptors().getMexInterceptorList()) {
                _mexi.add(mexInterceptor.getClassName());
            }
        }
    }

    private void initLinks() {
        if (_pinfo.getInvokeList() != null) {
            for (TInvoke invoke : _pinfo.getInvokeList()) {
                String plinkName = invoke.getPartnerLink();
                TService service = invoke.getService();
                // NOTE: service can be null for partner links
                if (service == null)
                    continue;
                __log.debug("Processing <invoke> element for process " + _pinfo.getName() + ": partnerlink " + plinkName + " --> "
                        + service);
                _partnerRoleInitialValues.put(plinkName, new Endpoint(service.getName(), service.getPort()));
                
                {
                    OFailureHandling g = null;
                    
                    if (invoke.isSetFailureHandling()) {
                        FailureHandling f = invoke.getFailureHandling();
                        g = new OFailureHandling();
                        if (f.isSetFaultOnFailure()) g.faultOnFailure = f.getFaultOnFailure();
                        if (f.isSetRetryDelay()) g.retryDelay = f.getRetryDelay();
                        if (f.isSetRetryFor()) g.retryFor = f.getRetryFor();
                    }
                    
                    PartnerRoleConfig c = new PartnerRoleConfig(g, invoke.getUsePeer2Peer());
                    __log.debug("PartnerRoleConfig for " + plinkName + " " + c.failureHandling + " usePeer2Peer: " + c.usePeer2Peer);
                    _partnerRoleConfig.put(plinkName, c);
                }
            }
        }

        if (_pinfo.getProvideList() != null) {
            for (TProvide provide : _pinfo.getProvideList()) {
                String plinkName = provide.getPartnerLink();
                TService service = provide.getService();
                if (service == null) {
                    String errmsg = "Error in <provide> element for process " + _pinfo.getName() + "; partnerlink " + plinkName
                            + "did not identify an endpoint";
                    __log.error(errmsg);
                    throw new ContextException(errmsg);
                }
                __log.debug("Processing <provide> element for process " + _pinfo.getName() + ": partnerlink " + plinkName + " --> "
                        + service.getName() + " : " + service.getPort());
                _myRoleEndpoints.put(plinkName, new Endpoint(service.getName(), service.getPort()));
<<<<<<< HEAD
                
=======

>>>>>>> 90d71341
                if (provide.isSetEnableSharing()) {
                    _sharedServices.add(service.getName());
                }
            }
        }
    }

    public Date getDeployDate() {
        return _deployDate;
    }

    public List<File> getFiles() {
        return _du.allFiles();
    }

    public QName getProcessId() {
        return _pid;
    }

    public QName getType() {
        return _pinfo.getType() == null ? _type : _pinfo.getType();
    }

    public String getPackage() {
        return _du.getName();
    }

    public Map<QName, Node> getProcessProperties() {
        return _props;
    }

    public long getVersion() {
        return _version;
    }

    public InputStream getCBPInputStream() {
        CBPInfo cbpInfo = _du.getCBPInfo(getType());
        if (cbpInfo == null)
            throw new ContextException("CBP record not found for type " + getType());
        try {
            return new FileInputStream(cbpInfo.cbp);
        } catch (FileNotFoundException e) {
            throw new ContextException("File Not Found: " + cbpInfo.cbp, e);
        }
    }

<<<<<<< HEAD
    public ProcessModel getProcessModel() {
        throw new UnsupportedOperationException();
    }

=======
    public long getCBPFileSize() {
        CBPInfo cbpInfo = _du.getCBPInfo(getType());
        if (cbpInfo == null)
            throw new ContextException("CBP record not found for type " + getType());
        return cbpInfo.cbp.length();
    }
    
>>>>>>> 90d71341
    public String getBpelDocument() {
        CBPInfo cbpInfo = _du.getCBPInfo(getType());
        if (cbpInfo == null)
            throw new ContextException("CBP record not found for type " + getType());
        try {
            String relative = getRelativePath(_du.getDeployDir(), cbpInfo.cbp).replaceAll("\\\\", "/");
            if (!relative.endsWith(".cbp"))
                throw new ContextException("CBP file must end with .cbp suffix: " + cbpInfo.cbp);
            relative = relative.replace(".cbp", ".bpel");
            File bpelFile = new File(_du.getDeployDir(), relative);
            if (!bpelFile.exists()) __log.warn("BPEL file does not exist: " + bpelFile);
            return relative;
        } catch (IOException e) {
            throw new ContextException("IOException in getBpelRelativePath: " + cbpInfo.cbp, e);
        }
    }

    public URI getBaseURI() {
        return _du.getDeployDir().toURI();
    }

    public ProcessState getState() {
        return _state;
    }

    void setState(ProcessState state) {
        _state = state;
    }

    public List<String> getMexInterceptors(QName processId) {
        return Collections.unmodifiableList(_mexi);
    }

    public Definition getDefinitionForService(QName serviceName) {
        return _du.getDefinitionForService(serviceName);
    }

    public Map<String, Endpoint> getInvokeEndpoints() {
        return Collections.unmodifiableMap(_partnerRoleInitialValues);
    }

    public Map<String, PartnerRoleConfig> getPartnerRoleConfig() {
        return Collections.unmodifiableMap(_partnerRoleConfig);
    }

    public Map<String, Endpoint> getProvideEndpoints() {
        return Collections.unmodifiableMap(_myRoleEndpoints);
    }
<<<<<<< HEAD
    
    public boolean isSharedService(QName serviceName) {
        return _sharedServices.contains(serviceName);
=======

    public boolean isSharedService(QName serviceName) {
        return _sharedServices.contains(serviceName);
    }

    @SuppressWarnings("unused")
    private void handleEndpoints() {
        // for (TProvide provide : _pinfo.getProvideList()) {
        // OPartnerLink pLink = _oprocess.getPartnerLink(provide.getPartnerLink());
        // if (pLink == null) {
        // String msg = __msgs.msgDDPartnerLinkNotFound(provide.getPartnerLink());
        // __log.error(msg);
        // throw new BpelEngineException(msg);
        // }
        // if (!pLink.hasMyRole()) {
        // String msg = __msgs.msgDDMyRoleNotFound(provide.getPartnerLink());
        // __log.error(msg);
        // throw new BpelEngineException(msg);
        // }
        // }
        // for (TInvoke invoke : _pinfo.getInvokeList()) {
        // OPartnerLink pLink = _oprocess.getPartnerLink(invoke.getPartnerLink());
        // if (pLink == null) {
        // String msg = __msgs.msgDDPartnerLinkNotFound(invoke.getPartnerLink());
        // __log.error(msg);
        // throw new BpelEngineException(msg);
        // }
        // if (!pLink.hasPartnerRole()) {
        // String msg = __msgs.msgDDPartnerRoleNotFound(invoke.getPartnerLink());
        // __log.error(msg);
        // throw new BpelEngineException(msg);
        // }
        // TODO Handle non initialize partner roles that just provide a binding
        // if (!pLink.initializePartnerRole && _oprocess.version.equals(Namespaces.WS_BPEL_20_NS)) {
        // String msg = ProcessDDInitializer.__msgs.msgDDNoInitiliazePartnerRole(invoke.getPartnerLink());
        // ProcessDDInitializer.__log.error(msg);
        // throw new BpelEngineException(msg);
        // }
        // }
>>>>>>> 90d71341
    }

    DeploymentUnitDir getDeploymentUnit() {
        return _du;
    }

    public boolean isTransient() {
        return _inMemory;
    }

<<<<<<< HEAD
    public boolean isRestful() {
        return getProvideEndpoints().size() == 0;
    }

=======
>>>>>>> 90d71341
    public void setTransient(boolean t) {
        _pinfo.setInMemory(t);
        _inMemory = t;
    }

    public boolean isEventEnabled(List<String> scopeNames, BpelEvent.TYPE type) {
        if (scopeNames != null) {
            for (String scopeName : scopeNames) {
                Set<BpelEvent.TYPE> evtSet = _events.get(scopeName);
                if (evtSet != null) {
                    if (evtSet.contains(type)) return true;
                }
            }
        }
        Set<BpelEvent.TYPE> evtSet = _events.get(null);
        if (evtSet != null) {
            // Default filtering at the process level for some event types
            if (evtSet.contains(type)) return true;
        }
        return false;
    }

    private void initEventList() {
        TProcessEvents processEvents = _pinfo.getProcessEvents();
        // No filtering, using defaults
        if (processEvents == null) {
            if (generateProcessEventsAll) {
                HashSet<BpelEvent.TYPE> all = new HashSet<BpelEvent.TYPE>();
                for (BpelEvent.TYPE t : BpelEvent.TYPE.values()) {
                    if (!t.equals(BpelEvent.TYPE.scopeHandling)) all.add(t);
                }
                _events.put(null, all);
            }
<<<<<<< HEAD
            _events.put(null, all);
=======
>>>>>>> 90d71341
            return;
        }

        // Adding all events
        if (processEvents.getGenerate() != null && processEvents.getGenerate().equals(TProcessEvents.Generate.ALL)) {
            HashSet<BpelEvent.TYPE> all = new HashSet<BpelEvent.TYPE>();
            for (BpelEvent.TYPE t : BpelEvent.TYPE.values())
                all.add(t);
            _events.put(null, all);
            return;
        }

        // Events filtered at the process level
        if (processEvents.getEnableEventList() != null && !processEvents.getEnableEventList().isEmpty()) {
            List<String> enabled = processEvents.getEnableEventList();
            HashSet<BpelEvent.TYPE> evtSet = new HashSet<BpelEvent.TYPE>();
            for (String enEvt : enabled) {
                evtSet.add(BpelEvent.TYPE.valueOf(enEvt));
            }
            _events.put(null, evtSet);
        }

        // Events filtered at the scope level
        if (processEvents.getScopeEventsList() != null) {
            for (TScopeEvents tScopeEvents : processEvents.getScopeEventsList()) {
                HashSet<BpelEvent.TYPE> evtSet = new HashSet<BpelEvent.TYPE>();
                for (String enEvt : tScopeEvents.getEnableEventList()) {
                    evtSet.add(BpelEvent.TYPE.valueOf(enEvt));
                }
                _events.put(tScopeEvents.getName(), evtSet);
            }
        }
    }

    private String getRelativePath(File base, File path) throws IOException {
        String basePath = base.getCanonicalPath();
        String cbpPath = path.getCanonicalPath();
        if (!cbpPath.startsWith(basePath))
            throw new IOException("Invalid relative path: base=" + base + " path=" + path);
        String relative = cbpPath.substring(basePath.length());
        if (relative.startsWith(File.separator)) relative = relative.substring(1);
        return relative;
    }

    public List<Element> getExtensionElement(QName qname) {
        try {
            return DOMUtils.findChildrenByName(DOMUtils.stringToDOM(_pinfo.toString()), qname);
        } catch (Exception e) {
            return Collections.emptyList();
        }
    }

    @SuppressWarnings("unchecked")
    public Map<String, String> getEndpointProperties(EndpointReference epr) {
        final Map map = eprContext.getConfigLookup(epr);
        final QName service = (QName) map.get("service");
        final String port = (String) map.get("port");

        // update properties if necessary
        // do it manually to save resources (instead of using a thread)
        propertiesWatchDog.check();
        final Map prop = propertiesWatchDog.getObserver().get().getProperties(service, port);
        if(!prop.isEmpty() && __log.isDebugEnabled()) {
            StringBuilder msg = new StringBuilder("Properties for ");
            if(service!=null) msg.append("service ").append(service);
            if(port!=null) msg.append(", port ").append(port);
            msg.append(": {");
            for (Iterator it = prop.entrySet().iterator(); it.hasNext();) {
                Map.Entry e = (Map.Entry) it.next();
                msg.append(e.getKey()).append("=>").append(e.getValue());
                if(it.hasNext()) msg.append(", ");
            }
            msg.append("}");
            __log.debug(msg);
        }
        return prop;
    }

    private class PropertiesMutable implements WatchDog.Mutable<Map<File, Long>> {

        public boolean exists() {
            return true;
        }

        public boolean hasChangedSince(Map<File, Long> since) {
            return !CollectionUtils.equals(lastModified(), since);
        }

        public Map<File, Long> lastModified() {
            List<File> files = collectEndpointConfigFiles();
            Map<File, Long> m = new HashMap<File, Long>(files.size() * 15 / 10);
            for (File f : files) m.put(f, Long.valueOf(f.lastModified()));
            return m;
        }

        @Override
        public String toString() {
<<<<<<< HEAD
            return "Endpoint files for " + _du.toString();
=======
            return "Endpoint files for "+_du.toString();
>>>>>>> 90d71341
        }
    }

    private class PropertiesObserver extends WatchDog.DefaultObserver<HierarchicalProperties> {

        public void init() {
            try {
                // do not hold a reference on the file list, so that changes are handled
                // and always create a new instance of the HierarchicalProperties
                object = new HierarchicalProperties(collectEndpointConfigFiles());
            } catch (IOException e) {
                throw new ContextException("Integration-Layer Properties cannot be loaded!", e);
            }
        }
    }

    public boolean isCleanupCategoryEnabled(boolean instanceSucceeded, CLEANUP_CATEGORY category) {
        return processCleanupConfImpl.isCleanupCategoryEnabled(instanceSucceeded, category);
    }

    public Set<CLEANUP_CATEGORY> getCleanupCategories(boolean instanceSucceeded) {
        return processCleanupConfImpl.getCleanupCategories(instanceSucceeded);
    }
<<<<<<< HEAD

    private void initCronSchedules() {
=======
    
    private void initSchedules() {
>>>>>>> 90d71341
        for(TSchedule schedule : _pinfo.getScheduleList()) {
            for(TCleanup cleanup : schedule.getCleanupList()) {
                assert !cleanup.getFilterList().isEmpty();
            }
        }
    }
    
    public List<CronJob> getCronJobs() {
        List<CronJob> jobs = new ArrayList<CronJob>();
        
        for(TSchedule schedule : _pinfo.getScheduleList()) {
            CronJob job = new CronJob();
            try {
                job.setCronExpression(new CronExpression(schedule.getWhen()));
                for(final TCleanup aCleanup : schedule.getCleanupList()) {
                    CleanupInfo cleanupInfo = new CleanupInfo();
                    assert !aCleanup.getFilterList().isEmpty();
                    cleanupInfo.setFilters(aCleanup.getFilterList());
                    ProcessCleanupConfImpl.processACleanup(cleanupInfo.getCategories(), aCleanup.getCategoryList());
                    
                    JobDetails runnableDetails = new JobDetails();
                    runnableDetails.getDetailsExt().put("cleanupInfo", cleanupInfo);
                    runnableDetails.getDetailsExt().put("pid", _pid);
                    runnableDetails.getDetailsExt().put("transactionSize", 10);
                    job.getRunnableDetailList().add(runnableDetails);
                }
                jobs.add(job);
            } catch( ParseException pe ) {
                __log.error("Exception during parsing the schedule cron expression: " + schedule.getWhen() + ", skipped the scheduled job.", pe);
            }
        }
        
        return jobs;
    }
<<<<<<< HEAD

    public Map<String, Element> getContextInterceptors() {
        return _ctxi;
    }


    public List<PropagationRule> getPropagationRules() {
        return _propagationRules;
    }
    
    @SuppressWarnings("unchecked")
    private void initPropagationRules() {
        if (_pinfo.getContext() != null) {
            for (TPropagate propagate : _pinfo.getContext().getPropagateList()) {
                PropagationRule rule = new PropagationRule();
                rule.setFromPL(propagate.getFrom());
                rule.setToPL(propagate.getTo());
                rule.setContexts(propagate.getContext());
                _propagationRules.add(rule);
            }
        }
    }
    
    private void initContextInterceptors() {
        if (_pinfo.getContext() != null) {
            for (TContextInterceptor i : _pinfo.getContext().getInterceptorList()) {
                if (i.getConfig().getDomNode().getNodeType() != Node.ELEMENT_NODE){
                    __log.warn("Ignoring configuration for " + i.getClassName() + " since it is not an XML element.");
                    continue;
                }
                Element config = (Element)i.getConfig().getDomNode();
                if (config != null) {
                    // We'll need DOM Level 3
                    Document doc = DOMUtils.newDocument();
                    doc.appendChild(doc.importNode(config, true));
                    _ctxi.put(i.getClassName(), doc.getDocumentElement());
                } else {
                    _ctxi.put(i.getClassName(), null);
                }
            }
        }
    }
=======
>>>>>>> 90d71341
}<|MERGE_RESOLUTION|>--- conflicted
+++ resolved
@@ -19,20 +19,11 @@
 package org.apache.ode.store;
 
 import java.io.File;
-<<<<<<< HEAD
-=======
 import java.io.FileFilter;
->>>>>>> 90d71341
 import java.io.FileInputStream;
 import java.io.FileNotFoundException;
 import java.io.IOException;
 import java.io.InputStream;
-<<<<<<< HEAD
-import java.io.FileFilter;
-import java.net.URI;
-import java.text.ParseException;
-import java.util.*;
-=======
 import java.net.URI;
 import java.text.ParseException;
 import java.util.ArrayList;
@@ -45,25 +36,18 @@
 import java.util.List;
 import java.util.Map;
 import java.util.Set;
->>>>>>> 90d71341
 
 import javax.wsdl.Definition;
 import javax.xml.namespace.QName;
 
 import org.apache.commons.logging.Log;
 import org.apache.commons.logging.LogFactory;
-<<<<<<< HEAD
-import org.apache.ode.bpel.dd.TCleanup;
-import org.apache.ode.bpel.dd.TContextInterceptor;
-=======
 import org.apache.ode.activityRecovery.FailureHandlingDocument.FailureHandling;
 import org.apache.ode.bpel.dd.TCleanup;
->>>>>>> 90d71341
 import org.apache.ode.bpel.dd.TDeployment;
 import org.apache.ode.bpel.dd.TInvoke;
 import org.apache.ode.bpel.dd.TMexInterceptor;
 import org.apache.ode.bpel.dd.TProcessEvents;
-import org.apache.ode.bpel.dd.TPropagate;
 import org.apache.ode.bpel.dd.TProvide;
 import org.apache.ode.bpel.dd.TSchedule;
 import org.apache.ode.bpel.dd.TScopeEvents;
@@ -75,27 +59,14 @@
 import org.apache.ode.bpel.iapi.EndpointReferenceContext;
 import org.apache.ode.bpel.iapi.ProcessConf;
 import org.apache.ode.bpel.iapi.ProcessState;
-<<<<<<< HEAD
-import org.apache.ode.bpel.iapi.EndpointReferenceContext;
-import org.apache.ode.bpel.iapi.EndpointReference;
-import org.apache.ode.bpel.iapi.Scheduler.JobDetails;
-import org.apache.ode.bpel.rapi.ProcessModel;
-import org.apache.ode.store.DeploymentUnitDir.CBPInfo;
-=======
 import org.apache.ode.bpel.iapi.Scheduler.JobDetails;
 import org.apache.ode.bpel.o.OFailureHandling;
 import org.apache.ode.store.DeploymentUnitDir.CBPInfo;
 import org.apache.ode.utils.CollectionUtils;
->>>>>>> 90d71341
 import org.apache.ode.utils.CronExpression;
 import org.apache.ode.utils.DOMUtils;
 import org.apache.ode.utils.HierarchicalProperties;
 import org.apache.ode.utils.WatchDog;
-<<<<<<< HEAD
-import org.apache.ode.utils.CollectionUtils;
-import org.w3c.dom.Document;
-=======
->>>>>>> 90d71341
 import org.w3c.dom.Element;
 import org.w3c.dom.Node;
 
@@ -113,16 +84,11 @@
     private File _configDir;
     private final Map<QName, Node> _props;
     private final HashMap<String, Endpoint> _partnerRoleInitialValues = new HashMap<String, Endpoint>();
-<<<<<<< HEAD
-=======
     private final HashMap<String, PartnerRoleConfig> _partnerRoleConfig = new HashMap<String, PartnerRoleConfig>();
->>>>>>> 90d71341
 
     private final HashMap<String, Endpoint> _myRoleEndpoints = new HashMap<String, Endpoint>();
     private final ArrayList<QName> _sharedServices = new ArrayList<QName>();
     private final Map<String, Set<BpelEvent.TYPE>> _events = new HashMap<String, Set<BpelEvent.TYPE>>();
-    private final List<PropagationRule> _propagationRules = new ArrayList<PropagationRule>();
-    private final Map<String, Element> _ctxi = new HashMap<String, Element>(); 
     private final ArrayList<String> _mexi = new ArrayList<String>();
     ProcessState _state;
     final TDeployment.Process _pinfo;
@@ -134,27 +100,17 @@
     // cache the inMemory flag because XMLBeans objects are heavily synchronized (guarded by a coarse-grained lock)
     private volatile boolean _inMemory = false;
 
-<<<<<<< HEAD
-    // monitor the EPR property file and reload it if necessary
-=======
     // monitor the IL property file and reload it if necessary
->>>>>>> 90d71341
     private WatchDog<Map<File, Long>, PropertiesObserver> propertiesWatchDog;
 
     private EndpointReferenceContext eprContext;
 
     private final ProcessCleanupConfImpl processCleanupConfImpl;
-<<<<<<< HEAD
-
-    ProcessConfImpl(QName pid, QName type, long version, DeploymentUnitDir du, TDeployment.Process pinfo, Date deployDate,
-                    Map<QName, Node> props, ProcessState pstate, EndpointReferenceContext eprContext, File configDir) {
-=======
     
     private final boolean generateProcessEventsAll;
 
     ProcessConfImpl(QName pid, QName type, long version, DeploymentUnitDir du, TDeployment.Process pinfo, Date deployDate,
                     Map<QName, Node> props, ProcessState pstate, EndpointReferenceContext eprContext, File configDir, boolean generateProcessEventsAll) {
->>>>>>> 90d71341
         _pid = pid;
         _version = version;
         _du = du;
@@ -165,26 +121,14 @@
         _state = pstate;
         _type = type;
         _inMemory = _pinfo.isSetInMemory() && _pinfo.getInMemory();
-<<<<<<< HEAD
-        this.eprContext = eprContext;
-=======
         this.generateProcessEventsAll = generateProcessEventsAll;
         this.eprContext = eprContext;
 
->>>>>>> 90d71341
         propertiesWatchDog = new WatchDog<Map<File, Long>, PropertiesObserver>(new PropertiesMutable(), new PropertiesObserver());
 
         initLinks();
         initMexInterceptors();
         initEventList();
-<<<<<<< HEAD
-        initPropagationRules();
-        initContextInterceptors();
-
-        processCleanupConfImpl = new ProcessCleanupConfImpl(pinfo);
-        
-        initCronSchedules();
-=======
 
         processCleanupConfImpl = new ProcessCleanupConfImpl(pinfo);
         
@@ -215,34 +159,7 @@
             if (__log.isErrorEnabled()) __log.error(_configDir + " does not exist or is not a directory");
         }
         return propFiles;
->>>>>>> 90d71341
-    }
-
-    private List<File> collectEndpointConfigFiles() {
-        // please mind the order: process-level files must be before system-level files
-        List<File> propFiles = new ArrayList<File>();
-
-        propFiles.addAll(_du.getEndpointConfigFiles());
-        if (_configDir == null) {
-            if (__log.isDebugEnabled()) __log.debug("No config directory set up.");
-        } else if (_configDir.isDirectory()) {
-            // list and sort endpoint config files
-            File[] files = _configDir.listFiles(new FileFilter() {
-                public boolean accept(File path) {
-                    return path.getName().endsWith(".endpoint") && path.isFile();
-                }
-            });
-            if (files != null) {
-                Arrays.sort(files);
-                propFiles.addAll(Arrays.asList(files));
-            } else {
-                if (__log.isErrorEnabled()) __log.error(_configDir + " does not exist or is not a directory");
-            }
-        } else {
-            if (__log.isErrorEnabled()) __log.error(_configDir + " does not exist or is not a directory");
-        }
-        return propFiles;
-    }    
+    }
 
     private void initMexInterceptors() {
         if (_pinfo.getMexInterceptors() != null) {
@@ -295,11 +212,7 @@
                 __log.debug("Processing <provide> element for process " + _pinfo.getName() + ": partnerlink " + plinkName + " --> "
                         + service.getName() + " : " + service.getPort());
                 _myRoleEndpoints.put(plinkName, new Endpoint(service.getName(), service.getPort()));
-<<<<<<< HEAD
-                
-=======
-
->>>>>>> 90d71341
+
                 if (provide.isSetEnableSharing()) {
                     _sharedServices.add(service.getName());
                 }
@@ -309,6 +222,10 @@
 
     public Date getDeployDate() {
         return _deployDate;
+    }
+
+    public String getDeployer() {
+        return "";
     }
 
     public List<File> getFiles() {
@@ -346,12 +263,6 @@
         }
     }
 
-<<<<<<< HEAD
-    public ProcessModel getProcessModel() {
-        throw new UnsupportedOperationException();
-    }
-
-=======
     public long getCBPFileSize() {
         CBPInfo cbpInfo = _du.getCBPInfo(getType());
         if (cbpInfo == null)
@@ -359,7 +270,6 @@
         return cbpInfo.cbp.length();
     }
     
->>>>>>> 90d71341
     public String getBpelDocument() {
         CBPInfo cbpInfo = _du.getCBPInfo(getType());
         if (cbpInfo == null)
@@ -397,6 +307,10 @@
         return _du.getDefinitionForService(serviceName);
     }
 
+    public Definition getDefinitionForPortType(QName portTypeName) {
+        return _du.getDefinitionForPortType(portTypeName);
+    }
+
     public Map<String, Endpoint> getInvokeEndpoints() {
         return Collections.unmodifiableMap(_partnerRoleInitialValues);
     }
@@ -408,11 +322,6 @@
     public Map<String, Endpoint> getProvideEndpoints() {
         return Collections.unmodifiableMap(_myRoleEndpoints);
     }
-<<<<<<< HEAD
-    
-    public boolean isSharedService(QName serviceName) {
-        return _sharedServices.contains(serviceName);
-=======
 
     public boolean isSharedService(QName serviceName) {
         return _sharedServices.contains(serviceName);
@@ -452,7 +361,6 @@
         // throw new BpelEngineException(msg);
         // }
         // }
->>>>>>> 90d71341
     }
 
     DeploymentUnitDir getDeploymentUnit() {
@@ -463,13 +371,6 @@
         return _inMemory;
     }
 
-<<<<<<< HEAD
-    public boolean isRestful() {
-        return getProvideEndpoints().size() == 0;
-    }
-
-=======
->>>>>>> 90d71341
     public void setTransient(boolean t) {
         _pinfo.setInMemory(t);
         _inMemory = t;
@@ -503,10 +404,6 @@
                 }
                 _events.put(null, all);
             }
-<<<<<<< HEAD
-            _events.put(null, all);
-=======
->>>>>>> 90d71341
             return;
         }
 
@@ -604,11 +501,7 @@
 
         @Override
         public String toString() {
-<<<<<<< HEAD
-            return "Endpoint files for " + _du.toString();
-=======
             return "Endpoint files for "+_du.toString();
->>>>>>> 90d71341
         }
     }
 
@@ -632,13 +525,8 @@
     public Set<CLEANUP_CATEGORY> getCleanupCategories(boolean instanceSucceeded) {
         return processCleanupConfImpl.getCleanupCategories(instanceSucceeded);
     }
-<<<<<<< HEAD
-
-    private void initCronSchedules() {
-=======
     
     private void initSchedules() {
->>>>>>> 90d71341
         for(TSchedule schedule : _pinfo.getScheduleList()) {
             for(TCleanup cleanup : schedule.getCleanupList()) {
                 assert !cleanup.getFilterList().isEmpty();
@@ -673,49 +561,4 @@
         
         return jobs;
     }
-<<<<<<< HEAD
-
-    public Map<String, Element> getContextInterceptors() {
-        return _ctxi;
-    }
-
-
-    public List<PropagationRule> getPropagationRules() {
-        return _propagationRules;
-    }
-    
-    @SuppressWarnings("unchecked")
-    private void initPropagationRules() {
-        if (_pinfo.getContext() != null) {
-            for (TPropagate propagate : _pinfo.getContext().getPropagateList()) {
-                PropagationRule rule = new PropagationRule();
-                rule.setFromPL(propagate.getFrom());
-                rule.setToPL(propagate.getTo());
-                rule.setContexts(propagate.getContext());
-                _propagationRules.add(rule);
-            }
-        }
-    }
-    
-    private void initContextInterceptors() {
-        if (_pinfo.getContext() != null) {
-            for (TContextInterceptor i : _pinfo.getContext().getInterceptorList()) {
-                if (i.getConfig().getDomNode().getNodeType() != Node.ELEMENT_NODE){
-                    __log.warn("Ignoring configuration for " + i.getClassName() + " since it is not an XML element.");
-                    continue;
-                }
-                Element config = (Element)i.getConfig().getDomNode();
-                if (config != null) {
-                    // We'll need DOM Level 3
-                    Document doc = DOMUtils.newDocument();
-                    doc.appendChild(doc.importNode(config, true));
-                    _ctxi.put(i.getClassName(), doc.getDocumentElement());
-                } else {
-                    _ctxi.put(i.getClassName(), null);
-                }
-            }
-        }
-    }
-=======
->>>>>>> 90d71341
 }