--- conflicted
+++ resolved
@@ -43,7 +43,6 @@
 import org.apache.ode.bpel.compiler.BpelCompiler;
 import org.apache.ode.bpel.compiler.DefaultResourceFinder;
 import org.apache.ode.bpel.compiler.WSDLLocatorImpl;
-import org.apache.ode.bpel.extension.ExtensionValidator;
 import org.apache.ode.bpel.compiler.wsdl.Definition4BPEL;
 import org.apache.ode.bpel.compiler.wsdl.WSDLFactory4BPEL;
 import org.apache.ode.bpel.compiler.wsdl.WSDLFactoryBPEL20;
@@ -51,13 +50,9 @@
 import org.apache.ode.bpel.dd.TDeployment;
 import org.apache.ode.bpel.dd.TDeployment.Process;
 import org.apache.ode.bpel.iapi.ContextException;
-<<<<<<< HEAD
-import org.apache.ode.bpel.rapi.Serializer;
-=======
 import org.apache.ode.bpel.o.Serializer;
 import org.apache.ode.utils.InternPool;
 import org.apache.ode.utils.InternPool.InternableBlock;
->>>>>>> 90d71341
 import org.apache.ode.utils.fs.FileUtils;
 import org.apache.xmlbeans.XmlOptions;
 import org.springframework.beans.BeansException;
@@ -73,30 +68,11 @@
 import org.springframework.core.io.Resource;
 import org.w3c.dom.Node;
 
-<<<<<<< HEAD
-import javax.wsdl.Definition;
-import javax.wsdl.WSDLException;
-import javax.wsdl.xml.WSDLReader;
-import javax.xml.namespace.QName;
-import java.io.File;
-import java.io.FileFilter;
-import java.io.FileInputStream;
-import java.io.IOException;
-import java.io.InputStream;
-import java.net.URI;
-import java.util.ArrayList;
-import java.util.Arrays;
-import java.util.Collection;
-import java.util.HashMap;
-import java.util.List;
-import java.util.Map;
-import java.util.Set;
-import java.util.TreeSet;
-
-=======
->>>>>>> 90d71341
 /**
  * Container providing various functions on the deployment directory.
+ *
+ * @author mriou
+ * @author Maciej Szefler <mszefler at gmail dot com>
  */
 class DeploymentUnitDir {
 
@@ -108,16 +84,9 @@
     private File _descriptorFile;
     private Properties _properties = new Properties();
 
-<<<<<<< HEAD
-    private HashMap<QName, CBPInfo> _processes = new HashMap<QName,CBPInfo>();
-    private HashMap<QName, TDeployment.Process> _processInfo = new HashMap<QName,TDeployment.Process>();
-    private Map<QName, ExtensionValidator> _extensionValidators;
-    
-=======
     private HashMap<QName, CBPInfo> _processes = new HashMap<QName, CBPInfo>();
     private HashMap<QName, TDeployment.Process> _processInfo = new HashMap<QName, TDeployment.Process>();
 
->>>>>>> 90d71341
     private volatile DeployDocument _dd;
     private volatile DocumentRegistry _docRegistry;
 
@@ -227,13 +196,8 @@
         return !_duDirectory.exists();
     }
 
-<<<<<<< HEAD
-    private void compile(File bpelFile) {
-        BpelC bpelc = BpelC.newBpelCompiler();
-=======
     private void compile(final File bpelFile) {
         final BpelC bpelc = BpelC.newBpelCompiler();
->>>>>>> 90d71341
 
         // BPEL 1.1 does not suport the <import> element, so "global" WSDL needs to be configured explicitly.
         File bpel11wsdl = findBpel11Wsdl(bpelFile);
@@ -241,16 +205,7 @@
             bpelc.setProcessWSDL(bpel11wsdl.toURI());
 
         bpelc.setCompileProperties(prepareCompileProperties(bpelFile));
-        bpelc.setExtensionValidators(_extensionValidators);
         bpelc.setBaseDirectory(_duDirectory);
-<<<<<<< HEAD
-        try {
-            bpelc.compile(bpelFile);
-        } catch (IOException e) {
-            __log.error("Compile error in " + bpelFile, e);
-            throw new RuntimeException(e);
-        }
-=======
         // Create process such that immutable objects are intern'ed.
         InternPool.runBlock(new InternableBlock() {
         	public void run() {
@@ -261,7 +216,6 @@
                 }
         	}
         });
->>>>>>> 90d71341
     }
 
     /**
@@ -272,12 +226,8 @@
         try {
             is = new FileInputStream(f);
             Serializer ofh = new Serializer(is);
-<<<<<<< HEAD
-            return new CBPInfo(ofh.getType(), ofh.getGuid(), f);
-=======
             CBPInfo info = new CBPInfo(ofh.type, ofh.guid, f);
             return info;
->>>>>>> 90d71341
         } catch (Exception e) {
             throw new ContextException("Couldn't read compiled BPEL process " + f.getAbsolutePath(), e);
         } finally {
@@ -305,19 +255,6 @@
     }
 
     /**
-<<<<<<< HEAD
-     * The list of endpoint configuration files contained in the deployment directory and its subdirectories.
-     * Files are ordered lexicographically but for each directory, files come before its sudirectories.
-     * <p>The list is built on each call to handle changes.
-     *
-     * @see org.apache.ode.utils.fs.FileUtils#directoryEntriesInPath(java.io.File)
-     */
-    public List<File> getEndpointConfigFiles() {
-        return FileUtils.directoryEntriesInPath(getDeployDir(), _endpointFilter);
-    }
-
-
-=======
      *
      * The list of endpoint configuration files contained in the deployment directory and its subdirectories.
      * Files are ordered lexicographically but for each directory, files come before its sudirectories.
@@ -328,7 +265,6 @@
         return FileUtils.directoryEntriesInPath(getDeployDir(),_endpointFilter);
     }
 
->>>>>>> 90d71341
     public DeployDocument getDeploymentDescriptor() {
         if (_dd == null) {
             File ddLocation = new File(_duDirectory, "deploy.xml");
@@ -419,11 +355,7 @@
         return result;
     }
 
-<<<<<<< HEAD
-    public static final class CBPInfo {
-=======
     public final class CBPInfo {
->>>>>>> 90d71341
         final QName processName;
         final String guid;
         final File cbp;
@@ -488,12 +420,7 @@
         _version = version;
     }
 
-<<<<<<< HEAD
-    public void setExtensionValidators(Map<QName, ExtensionValidator> extensionValidators) {
-    	_extensionValidators = extensionValidators;
-=======
     public Properties getProperties() {
         return _properties;
->>>>>>> 90d71341
     }
 }