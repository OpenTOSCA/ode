/*
 * Licensed to the Apache Software Foundation (ASF) under one
 * or more contributor license agreements.  See the NOTICE file
 * distributed with this work for additional information
 * regarding copyright ownership.  The ASF licenses this file
 * to you under the Apache License, Version 2.0 (the
 * "License"); you may not use this file except in compliance
 * with the License.  You may obtain a copy of the License at
 *
 *    http://www.apache.org/licenses/LICENSE-2.0
 *
 * Unless required by applicable law or agreed to in writing,
 * software distributed under the License is distributed on an
 * "AS IS" BASIS, WITHOUT WARRANTIES OR CONDITIONS OF ANY
 * KIND, either express or implied.  See the License for the
 * specific language governing permissions and limitations
 * under the License.
 */
package org.apache.ode.bpel.elang.xpath10.runtime;

import java.net.URI;
import java.net.URISyntaxException;
import java.util.HashMap;
import java.util.List;
import java.util.Map;

import javax.xml.namespace.QName;
import javax.xml.transform.dom.DOMSource;

import net.sf.saxon.dom.NodeWrapper;

import org.apache.commons.logging.Log;
import org.apache.commons.logging.LogFactory;
import org.apache.ode.bpel.common.FaultException;
import org.apache.ode.bpel.elang.XslRuntimeUriResolver;
import org.apache.ode.bpel.elang.xpath10.obj.OXPath10Expression;
import org.apache.ode.bpel.elang.xpath10.obj.OXPath10ExpressionBPEL20;
import org.apache.ode.bpel.explang.EvaluationContext;
import org.apache.ode.bpel.explang.EvaluationException;
import org.apache.ode.bpel.obj.OLink;
import org.apache.ode.bpel.obj.OMessageVarType;
import org.apache.ode.bpel.obj.OProcess;
import org.apache.ode.bpel.obj.OScope;
import org.apache.ode.bpel.obj.OVarType;
import org.apache.ode.bpel.obj.OXsdTypeVarType;
import org.apache.ode.bpel.obj.OXslSheet;
import org.apache.ode.utils.DOMUtils;
import org.apache.ode.utils.xsl.XslTransformHandler;
import org.jaxen.Context;
import org.jaxen.Function;
import org.jaxen.FunctionCallException;
import org.jaxen.FunctionContext;
import org.jaxen.UnresolvableException;
import org.jaxen.VariableContext;
import org.jaxen.XPathFunctionContext;
import org.w3c.dom.Document;
import org.w3c.dom.Element;
import org.w3c.dom.Node;


/**
 * Implementation of the various JAXEN evaluation contexts in terms of the
 * {@link EvaluationContext}.
 */
class JaxenContexts implements FunctionContext, VariableContext {
    private static final Log __log = LogFactory.getLog(JaxenContexts.class);

    /** Static, thread-safe singleton implementing default XPath functions */
    private static final FunctionContext __defaultXPathFunctions = XPathFunctionContext.getInstance();
    
    private static final QName BOOLEAN = new QName("http://www.w3.org/2001/XMLSchema", "boolean");
    private static final QName BYTE = new QName("http://www.w3.org/2001/XMLSchema", "byte");
    private static final QName INT = new QName("http://www.w3.org/2001/XMLSchema", "int");
    private static final QName INTEGER = new QName("http://www.w3.org/2001/XMLSchema", "integer");
    private static final QName LONG = new QName("http://www.w3.org/2001/XMLSchema", "long");
    private static final QName SHORT = new QName("http://www.w3.org/2001/XMLSchema", "short");
    private static final QName UNSIGNED_INT = new QName("http://www.w3.org/2001/XMLSchema", "unsignedInt");
    private static final QName UNSIGNED_SHORT = new QName("http://www.w3.org/2001/XMLSchema", "unsignedShort");
    private static final QName UNSIGNED_BYTE = new QName("http://www.w3.org/2001/XMLSchema", "unsignedByte");
    private static final QName DECIMAL = new QName("http://www.w3.org/2001/XMLSchema", "decimal");
    private static final QName FLOAT = new QName("http://www.w3.org/2001/XMLSchema", "float");
    private static final QName DOUBLE = new QName("http://www.w3.org/2001/XMLSchema", "double");


    private OXPath10Expression _oxpath;
    private EvaluationContext _xpathEvalCtx;
    private Function _getVariableProperty;
    private Function _getVariableData;
    private Function _getLinkStatus;
    private Function _doXslTransform;
    private Map _extensionFunctions;

    public JaxenContexts(OXPath10Expression oxpath,
                         Map extensionFunctions,
                         EvaluationContext xpathEvalCtx) {
        _oxpath = oxpath;
        _xpathEvalCtx = xpathEvalCtx;
        _extensionFunctions = extensionFunctions;
        _getVariableProperty = new BpelVariablePropertyFunction();
        _getVariableData = new BpelVariableDataFunction();
        _getLinkStatus = new GetLinkStatusFunction();
        _doXslTransform = new DoXslTransformFunction();
    }

    /**
     * @see org.jaxen.FunctionContext#getFunction(java.lang.String,
     *      java.lang.String, java.lang.String)
     */
    public Function getFunction(String namespaceURI, String prefix,
                                String localName)
            throws UnresolvableException {
        if (__log.isDebugEnabled()) {
            __log.debug("getFunction(" + namespaceURI + "," + prefix + ","
                    + localName);
        }

        if ((namespaceURI != null)) {
            QName fnQName = new QName(namespaceURI, localName);

            if (fnQName.equals(_oxpath.getQname_getVariableProperty()))
                return _getVariableProperty;
            if (fnQName.equals(_oxpath.getQname_getVariableData()))
                return _getVariableData;
            if (fnQName.equals(_oxpath.getQname_getLinkStatus()))
                return _getLinkStatus;
            if (_oxpath instanceof OXPath10ExpressionBPEL20) {
                OXPath10ExpressionBPEL20 oxpath20 = (OXPath10ExpressionBPEL20) _oxpath;
                if (fnQName.equals(oxpath20.getQname_doXslTransform())) {
                    return _doXslTransform;
                }
            }
            Function f = (Function)_extensionFunctions.get(localName);

            if (f != null) {
                return f;
            }
        }

        // Defer to the default XPath context.
        return __defaultXPathFunctions.getFunction(null, prefix, localName);
    }

    /**
     * @see org.jaxen.VariableContext#getVariableValue(java.lang.String,
     *      java.lang.String, java.lang.String)
     */
    public Object getVariableValue(String namespaceURI, String prefix,
                                   String localName)
            throws UnresolvableException {
        if(!(_oxpath instanceof OXPath10ExpressionBPEL20)){
            throw new IllegalStateException("XPath variables not supported for bpel 1.1");
        }

        // Custom variables
        if ("ode".equals(prefix)) {
            if ("pid".equals(localName)) {
                return _xpathEvalCtx.getProcessId();
            }
        }

        OXPath10ExpressionBPEL20 expr = (OXPath10ExpressionBPEL20)_oxpath;
        if(expr.isIsJoinExpression()){
            OLink olink = _oxpath.getLinks().get(localName);

            try {
                return _xpathEvalCtx.isLinkActive(olink) ? Boolean.TRUE : Boolean.FALSE;
            } catch (FaultException e) {
                throw new WrappedFaultException.JaxenUnresolvableException(e);
            }
        }else{
            String varName;
            String partName;
            int dotloc = localName.indexOf('.');
            if (dotloc == -1) {
                varName = localName;
                partName = null;
            } else {
                varName = localName.substring(0, dotloc);
                partName = localName.substring(dotloc + 1);
            }
            OScope.Variable variable = _oxpath.getVars().get(varName);
            OMessageVarType.Part part = partName == null ? null : ((OMessageVarType)variable.getType()).getParts().get(partName);

            try{
                Node variableNode = _xpathEvalCtx.readVariable(variable, part);
                if (variableNode == null)
                    throw new WrappedFaultException.JaxenUnresolvableException(
                            new FaultException(variable.getOwner().getConstants().getQnSelectionFailure(),
                                    "Unknown variable " + localName));
                OVarType type = variable.getType();
                if (type instanceof OMessageVarType) {
                    OMessageVarType.Part typePart = ((OMessageVarType)type).getParts().get(partName);
                    if (typePart == null) {
                        throw new WrappedFaultException.JaxenUnresolvableException(
                                new FaultException(variable.getOwner().getConstants().getQnSelectionFailure(),
                                        "Unknown part " + partName + " for variable " + localName));
                    }
                    type = typePart.getType();
                }

                if (_xpathEvalCtx.narrowTypes() && type instanceof OXsdTypeVarType && ((OXsdTypeVarType)type).isSimple()) {
                	String value = variableNode.getTextContent();
                	OXsdTypeVarType theType = (OXsdTypeVarType)type;
<<<<<<< HEAD

                    // cast booleans to boolean
                    if (BOOLEAN.equals(theType.xsdType)) {
                        return new Boolean(value) ;
                    }

                    // and numbers to numbers (XPath only understands Double, so Double it shall be.
                    if (INT.equals(theType.xsdType) || UNSIGNED_SHORT.equals(theType.xsdType) ||
                            INTEGER.equals(theType.xsdType) ||
                            LONG.equals(theType.xsdType) || UNSIGNED_INT.equals(theType.xsdType) ||
                            SHORT.equals(theType.xsdType) || UNSIGNED_BYTE.equals(theType.xsdType) ||
                            BYTE.equals(theType.xsdType) ||
                            DECIMAL.equals(theType.xsdType) ||
                            FLOAT.equals(theType.xsdType) ||
                            DOUBLE.equals(theType.xsdType)
                            ) {
                        return new Double(value);
                    }

=======
                	
                	if (BOOLEAN.equals(theType.getXsdType())) {
                		return new Boolean(value) ;
                	}
>>>>>>> f23e68ed
                    return value;
                } else {
                    return variableNode;
                }
            }catch(FaultException e){
                __log.error("bpws:getVariableValue threw FaultException", e);
                throw new WrappedFaultException.JaxenUnresolvableException(e);
            }
        }
    }

    /**
     * bpws:getVariableData()
     */
    class BpelVariableDataFunction implements Function {
        public Object call(Context context, List args)
                throws FunctionCallException {
            if (__log.isDebugEnabled()) {
                __log.debug("call(context=" + context + " args=" + args + ")");
            }

            String varname  = (String) args.get(0);
            String partname = args.size() > 1 ? (String) args.get(1) : null;
            String xpathStr = args.size() > 2 ? (String)args.get(2) : null;

            OXPath10Expression.OSigGetVariableData sig = _oxpath.resolveGetVariableDataSig(varname,partname,xpathStr);
            if (sig == null) {
                String msg = "InternalError: Attempt to use an unknown getVariableData signature: " + args;
                if (__log.isFatalEnabled())
                    __log.fatal(msg);
                throw new FunctionCallException(msg);
            }

            try {
                Node ret = _xpathEvalCtx.readVariable(sig.getVariable(), sig.getPart());
                if (sig.getLocation() != null)
                    ret = _xpathEvalCtx.evaluateQuery(ret, sig.getLocation());

                if (__log.isDebugEnabled()) {
                    __log.debug("bpws:getVariableData(" + args +  ")' = " + ret);
                }

                return ret;
            } catch (FaultException e) {
                __log.error("bpws:getVariableData(" + args + ") threw FaultException", e);
                throw new WrappedFaultException.JaxenFunctionException(e);
            } catch (EvaluationException e) {
                __log.error("bpws:getVariableData(" + args + ") threw EvaluationException", e);
                if (e.getCause() instanceof FaultException) {
                    throw new WrappedFaultException.JaxenFunctionException((FaultException) e.getCause());
                } else {
                    throw new FunctionCallException("SubLanguageException: Unable to evaluate query expression", e);
                }
            }
        }
    }

    /**
     * bpws:getVariableProperty()
     */
    class BpelVariablePropertyFunction implements Function {
        public Object call(Context context, List args)
                throws FunctionCallException {
            if (args.size() != 2) {
                throw new FunctionCallException("missing required arguments");
            }

            OScope.Variable var = _oxpath.getVars().get(args.get(0));
            OProcess.OProperty property = _oxpath.getProperties().get(args.get(1));

            if (__log.isDebugEnabled()) {
                __log.debug("function call:'bpws:getVariableProperty(" + var + ","
                        + property + ")'");
            }

            try {
                return _xpathEvalCtx.readMessageProperty(var, property);
            } catch (FaultException e) {
                __log.error("bpws:getVariableProperty(" + args + ") threw FaultException", e);
                throw new WrappedFaultException.JaxenFunctionException(e);
            }
        }
    }

    class GetLinkStatusFunction implements Function {
        public Object call(Context context, List args)
                throws FunctionCallException {
            assert args.size() == 1;

            OLink olink = _oxpath.getLinks().get(args.get(0));

            try {
                return _xpathEvalCtx.isLinkActive(olink) ? Boolean.TRUE : Boolean.FALSE;
            } catch (FaultException e) {
                __log.error("bpws:getLinkStatus(" + args + ") threw FaultException", e);
                throw new WrappedFaultException.JaxenFunctionException(e);
            }
        }
    }

    class DoXslTransformFunction implements Function {
        public Object call(Context context, List args) throws FunctionCallException {
            assert args.size() >= 2;
            assert args.size() % 2 == 0;
            if (__log.isDebugEnabled()) {
                __log.debug("call(context=" + context + " args=" + args + ")");
            }
            if(!(_oxpath instanceof OXPath10ExpressionBPEL20)) {
                throw new IllegalStateException("XPath function bpws:doXslTransform not supported in " +
                        "BPEL 1.1!");
            }

            Element varElmt;
            try {
                if (args.get(1) instanceof List) {
                    List elmts = (List)args.get(1);
                    if (elmts.size() != 1) throw new WrappedFaultException.JaxenFunctionException(
                            new FaultException(_oxpath.getOwner().getConstants().getQnXsltInvalidSource(),
                                    "Second parameter of the bpws:doXslTransform function MUST point to a single " +
                                            "element node."));
                    varElmt = (Element) elmts.get(0);
                } else {
                    if (args.get(1) instanceof NodeWrapper)
                        varElmt = (Element) ((NodeWrapper)args.get(1)).getUnderlyingNode();
                    else varElmt = (Element) args.get(1);

//                    varElmt = (Element) args.get(1);
                }
            } catch (ClassCastException e) {
                throw new WrappedFaultException.JaxenFunctionException(
                        new FaultException(_oxpath.getOwner().getConstants().getQnXsltInvalidSource(),
                                "Second parameter of the bpws:doXslTransform function MUST point to a single " +
                                        "element node."));
            }

            URI xslUri;
            try {
                xslUri = new URI((String) args.get(0));
            } catch (URISyntaxException use) {
                // Shouldn't happen, checked at compilation time
                throw new FunctionCallException("First parameter of the bpws:doXslTransform isn't a valid URI!", use);
            }
            OXslSheet xslSheet = _oxpath.getXslSheet(xslUri);
            // Shouldn't happen, checked at compilation time
            if (xslSheet == null) throw new FunctionCallException("Couldn't find the XSL sheet " + args.get(0)
                    + ", process compilation or deployment was probably incomplete!");

            if (!(varElmt instanceof Element)) {
                throw new WrappedFaultException.JaxenFunctionException(
                        new FaultException(_oxpath.getOwner().getConstants().getQnXsltInvalidSource(),
                                "Second parameter of the bpws:doXslTransform function MUST point to a single " +
                                        "element node."));
            }

            HashMap<QName, Object> parametersMap = null;
            if (args.size() > 2) {
                parametersMap = new HashMap<QName, Object>();
                for (int idx = 2; idx < args.size(); idx+=2) {
                    QName keyQName = _oxpath.getNamespaceCtx().derefQName((String) args.get(idx));
                    parametersMap.put(keyQName, args.get(idx + 1));
                }
            }

            Document varDoc = DOMUtils.newDocument();
            varDoc.appendChild(varDoc.importNode(varElmt, true));

            DOMSource source = new DOMSource(varDoc);
            Object result;
            XslRuntimeUriResolver resolver = new XslRuntimeUriResolver(_oxpath, _xpathEvalCtx.getBaseResourceURI());
            XslTransformHandler.getInstance().cacheXSLSheet(_xpathEvalCtx.getProcessQName(), xslUri, xslSheet.getSheetBody(), resolver);
            try {
                result = XslTransformHandler.getInstance().transform(_xpathEvalCtx.getProcessQName(), xslUri, source, parametersMap, resolver);
            } catch (Exception e) {
                throw new WrappedFaultException.JaxenFunctionException(
                        new FaultException(_oxpath.getOwner().getConstants().getQnSubLanguageExecutionFault(),
                                e.toString()));
            }
            return result;
        }
    }

}<|MERGE_RESOLUTION|>--- conflicted
+++ resolved
@@ -201,32 +201,25 @@
                 if (_xpathEvalCtx.narrowTypes() && type instanceof OXsdTypeVarType && ((OXsdTypeVarType)type).isSimple()) {
                 	String value = variableNode.getTextContent();
                 	OXsdTypeVarType theType = (OXsdTypeVarType)type;
-<<<<<<< HEAD
-
-                    // cast booleans to boolean
-                    if (BOOLEAN.equals(theType.xsdType)) {
+
+                        // cast booleans to boolean
+                	if (BOOLEAN.equals(theType.getXsdType())) {
                         return new Boolean(value) ;
                     }
 
                     // and numbers to numbers (XPath only understands Double, so Double it shall be.
-                    if (INT.equals(theType.xsdType) || UNSIGNED_SHORT.equals(theType.xsdType) ||
-                            INTEGER.equals(theType.xsdType) ||
-                            LONG.equals(theType.xsdType) || UNSIGNED_INT.equals(theType.xsdType) ||
-                            SHORT.equals(theType.xsdType) || UNSIGNED_BYTE.equals(theType.xsdType) ||
-                            BYTE.equals(theType.xsdType) ||
-                            DECIMAL.equals(theType.xsdType) ||
-                            FLOAT.equals(theType.xsdType) ||
-                            DOUBLE.equals(theType.xsdType)
+                    if (INT.equals(theType.getXsdType()) || UNSIGNED_SHORT.equals(theType.getXsdType()) ||
+                            INTEGER.equals(theType.getXsdType()) ||
+                            LONG.equals(theType.getXsdType()) || UNSIGNED_INT.equals(theType.getXsdType()) ||
+                            SHORT.equals(theType.getXsdType()) || UNSIGNED_BYTE.equals(theType.getXsdType()) ||
+                            BYTE.equals(theType.getXsdType()) ||
+                            DECIMAL.equals(theType.getXsdType()) ||
+                            FLOAT.equals(theType.getXsdType()) ||
+                            DOUBLE.equals(theType.getXsdType())
                             ) {
                         return new Double(value);
                     }
 
-=======
-                	
-                	if (BOOLEAN.equals(theType.getXsdType())) {
-                		return new Boolean(value) ;
-                	}
->>>>>>> f23e68ed
                     return value;
                 } else {
                     return variableNode;
