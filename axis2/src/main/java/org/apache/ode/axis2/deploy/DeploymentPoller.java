--- conflicted
+++ resolved
@@ -79,18 +79,7 @@
     @SuppressWarnings("unchecked")
     private WatchDog _systemCronConfigWatchDog;
 
-<<<<<<< HEAD
-    private SystemSchedulesConfig _systemSchedulesConf;
-
-    @SuppressWarnings("unchecked")
-    private Map<String, WatchDog> dDWatchDogsByPath = new HashMap<String, WatchDog>();
-    @SuppressWarnings("unchecked")
-    private WatchDog _systemCronConfigWatchDog;
-
-    /** Filter accepting directories containing a .odedd file. */
-=======
     /** Filter accepting directories containing a ode dd file. */
->>>>>>> 90d71341
     private static final FileFilter _fileFilter = new FileFilter() {
         public boolean accept(File path) {
             return new File(path, "deploy.xml").exists();
@@ -137,35 +126,10 @@
         File[] files = _deployDir.listFiles(_fileFilter);
 
         // Checking for new deployment directories
-<<<<<<< HEAD
-        for (File file : files) {
-            File deployXml = new File(file, "deploy.xml");
-            File deployedMarker = new File(_deployDir, file.getName() + ".deployed");
-
-            if (!deployXml.exists()) {
-                // Skip if deploy.xml is abset
-                __log.debug("Not deploying " + file + " (missing deploy.xml)");
-            }
-
-            WatchDog ddWatchDog = ensureDeployXmlWatchDog(file, deployXml);
-
-            if (deployedMarker.exists()) {
-                checkDeployXmlWatchDog(ddWatchDog);
-                continue;
-            }
-
-            try {
-                deployedMarker.createNewFile();
-            } catch (IOException e1) {
-                __log.error("Error creating deployed marker file, " + file + " will not be deployed");
-                continue;
-            }
-=======
         if (isDeploymentFromODEFileSystemAllowed() && files != null) {
             for (File file : files) {
                 File deployXml = new File(file, "deploy.xml");
                 File deployedMarker = new File(_deployDir, file.getName() + ".deployed");
->>>>>>> 90d71341
 
                 if (!deployXml.exists()) {
                     // Skip if deploy.xml is abset
@@ -214,11 +178,7 @@
                     __log.info("Successfully undeployed " + pkg);
             }
         }
-<<<<<<< HEAD
-
-=======
-        
->>>>>>> 90d71341
+        
         checkSystemCronConfigWatchDog(_systemCronConfigWatchDog);
     }
 
