/*
 * Licensed to the Apache Software Foundation (ASF) under one
 * or more contributor license agreements.  See the NOTICE file
 * distributed with this work for additional information
 * regarding copyright ownership.  The ASF licenses this file
 * to you under the Apache License, Version 2.0 (the
 * "License"); you may not use this file except in compliance
 * with the License.  You may obtain a copy of the License at
 *
 *    http://www.apache.org/licenses/LICENSE-2.0
 *
 * Unless required by applicable law or agreed to in writing,
 * software distributed under the License is distributed on an
 * "AS IS" BASIS, WITHOUT WARRANTIES OR CONDITIONS OF ANY
 * KIND, either express or implied.  See the License for the
 * specific language governing permissions and limitations
 * under the License.
 */

package org.apache.ode.axis2.service;

import java.io.File;
import java.io.IOException;
import java.io.PrintWriter;
import java.io.StringWriter;

import javax.wsdl.Definition;
import javax.wsdl.WSDLException;
import javax.wsdl.factory.WSDLFactory;
import javax.wsdl.xml.WSDLReader;
import javax.xml.namespace.QName;

import org.apache.axiom.om.OMElement;
import org.apache.axiom.soap.SOAPEnvelope;
import org.apache.axiom.soap.SOAPFactory;
import org.apache.axiom.soap.SOAPFault;
import org.apache.axiom.soap.SOAPFaultCode;
import org.apache.axiom.soap.SOAPFaultDetail;
import org.apache.axiom.soap.SOAPFaultReason;
import org.apache.axis2.AxisFault;
import org.apache.axis2.context.MessageContext;
import org.apache.axis2.description.AxisService;
import org.apache.axis2.engine.AxisConfiguration;
import org.apache.axis2.engine.AxisEngine;
import org.apache.axis2.receivers.AbstractMessageReceiver;
import org.apache.axis2.util.Utils;
import org.apache.commons.logging.Log;
import org.apache.commons.logging.LogFactory;
import org.apache.ode.axis2.hooks.ODEAxisService;
import org.apache.ode.bpel.engine.ProcessAndInstanceManagementImpl;
import org.apache.ode.bpel.iapi.BpelServer;
import org.apache.ode.bpel.iapi.ProcessStore;
import org.apache.ode.bpel.pmapi.InstanceManagement;
import org.apache.ode.bpel.pmapi.ProcessManagement;
import org.apache.ode.il.DynamicService;
import org.apache.ode.utils.Namespaces;

/**
 * Axis2 wrapper for process and instance management interfaces.
 */
public class ManagementService {

    private static final Log __log = LogFactory.getLog(ManagementService.class);

    public static final QName PM_SERVICE_NAME = new QName("http://www.apache.org/ode/pmapi", "ProcessManagementService");
    public static final String PM_PORT_NAME = "ProcessManagementPort";
    public static final String PM_AXIS2_NAME = "ProcessManagement";

    public static final QName IM_SERVICE_NAME = new QName("http://www.apache.org/ode/pmapi", "InstanceManagementService");
    public static final String IM_PORT_NAME = "InstanceManagementPort";
    public static final String IM_AXIS2_NAME = "InstanceManagement";

    private ProcessManagement _processMgmt;
    private InstanceManagement _instanceMgmt;

    public void enableService(AxisConfiguration axisConfig, BpelServer server, ProcessStore _store, String rootpath) {
        ProcessAndInstanceManagementImpl pm = new ProcessAndInstanceManagementImpl(server, _store);
        _processMgmt = pm;
        _instanceMgmt = pm;

        Definition def;
        try {
            WSDLReader wsdlReader = WSDLFactory.newInstance().newWSDLReader();
            wsdlReader.setFeature("javax.wsdl.verbose", false);

            File wsdlFile = new File(rootpath + "/pmapi.wsdl");
            def = wsdlReader.readWSDL(wsdlFile.toURI().toString());
            AxisService processService = ODEAxisService.createService(axisConfig, PM_SERVICE_NAME, PM_PORT_NAME,
                    PM_AXIS2_NAME, def, new DynamicMessageReceiver<ProcessManagement>(_processMgmt));
            AxisService instanceService = ODEAxisService.createService(axisConfig, IM_SERVICE_NAME, IM_PORT_NAME,
                    IM_AXIS2_NAME, def, new DynamicMessageReceiver<InstanceManagement>(_instanceMgmt));
            axisConfig.addService(processService);
            axisConfig.addService(instanceService);
        } catch (WSDLException e) {
            __log.error("Couldn't start-up management services!", e);
        } catch (IOException e) {
            __log.error("Couldn't start-up management services!", e);
        }
    }

    public ProcessManagement getProcessMgmt() {
        return _processMgmt;
<<<<<<< HEAD
    }

    public InstanceManagement getInstanceMgmt() {
        return _instanceMgmt;
    }

    static class DynamicMessageReceiver<T> extends AbstractMessageReceiver {
        T _service;

        public DynamicMessageReceiver(T service) {
            _service = service;
        }

        public void invokeBusinessLogic(MessageContext messageContext) throws AxisFault {
            DynamicService<T> service = new DynamicService<T>(_service);
            MessageContext outMsgContext = Utils.createOutMessageContext(messageContext);
            outMsgContext.getOperationContext().addMessageContext(outMsgContext);
            SOAPFactory soapFactory = getSOAPFactory(messageContext);
            SOAPEnvelope envelope = soapFactory.getDefaultEnvelope();
            outMsgContext.setEnvelope(envelope);

            OMElement response;
            try {
                response = service.invoke(messageContext.getAxisOperation().getName().getLocalPart(),
                                          messageContext.getEnvelope().getBody().getFirstElement());
                if (response != null) {
                    envelope.getBody().addChild(response);
                }
            } catch (Exception e) {
                // Building a nicely formatted fault
                envelope.getBody().addFault(toSoapFault(e, soapFactory));
            }
            AxisEngine.send(outMsgContext);
        }

        private SOAPFault toSoapFault(Exception e, SOAPFactory soapFactory) {
            SOAPFault fault = soapFactory.createSOAPFault();
            SOAPFaultCode code = soapFactory.createSOAPFaultCode(fault);
            code.setText(new QName(Namespaces.SOAP_ENV_NS, "Server"));
            SOAPFaultReason reason = soapFactory.createSOAPFaultReason(fault);
            reason.setText(e.toString());
    
                OMElement detail = soapFactory
                        .createOMElement(new QName(Namespaces.ODE_PMAPI_NS, e.getClass().getSimpleName()));
            StringWriter stack = new StringWriter();
            e.printStackTrace(new PrintWriter(stack));
            detail.setText(stack.toString());
            SOAPFaultDetail soapDetail = soapFactory.createSOAPFaultDetail(fault);
            soapDetail.addDetailEntry(detail);
            return fault;
        }
=======
    }

    public InstanceManagement getInstanceMgmt() {
        return _instanceMgmt;
    }

    class DynamicMessageReceiver<T> extends AbstractMessageReceiver {
        T _service;

        public DynamicMessageReceiver(T service) {
            _service = service;
        }

        public void invokeBusinessLogic(MessageContext messageContext) throws AxisFault {
            DynamicService<T> service = new DynamicService<T>(_service);
            MessageContext outMsgContext = Utils.createOutMessageContext(messageContext);
            outMsgContext.getOperationContext().addMessageContext(outMsgContext);
            SOAPFactory soapFactory = getSOAPFactory(messageContext);
            SOAPEnvelope envelope = soapFactory.getDefaultEnvelope();
            outMsgContext.setEnvelope(envelope);

            OMElement response;
            try {
                response = service.invoke(messageContext.getAxisOperation().getName().getLocalPart(),
                                          messageContext.getEnvelope().getBody().getFirstElement());
                if (response != null) {
                    envelope.getBody().addChild(response);
                }
            } catch (Exception e) {
                // Building a nicely formatted fault
                envelope.getBody().addFault(toSoapFault(e, soapFactory));
            }
            AxisEngine.send(outMsgContext);
    }

        private SOAPFault toSoapFault(Exception e, SOAPFactory soapFactory) {
        SOAPFault fault = soapFactory.createSOAPFault();
        SOAPFaultCode code = soapFactory.createSOAPFaultCode(fault);
        code.setText(new QName(Namespaces.SOAP_ENV_NS, "Server"));
        SOAPFaultReason reason = soapFactory.createSOAPFaultReason(fault);
        reason.setText(e.toString());

            OMElement detail = soapFactory
                    .createOMElement(new QName(Namespaces.ODE_PMAPI_NS, e.getClass().getSimpleName()));
        StringWriter stack = new StringWriter();
        e.printStackTrace(new PrintWriter(stack));
        detail.setText(stack.toString());
        SOAPFaultDetail soapDetail = soapFactory.createSOAPFaultDetail(fault);
        soapDetail.addDetailEntry(detail);
        return fault;
    }
>>>>>>> 90d71341
    }

}<|MERGE_RESOLUTION|>--- conflicted
+++ resolved
@@ -100,59 +100,6 @@
 
     public ProcessManagement getProcessMgmt() {
         return _processMgmt;
-<<<<<<< HEAD
-    }
-
-    public InstanceManagement getInstanceMgmt() {
-        return _instanceMgmt;
-    }
-
-    static class DynamicMessageReceiver<T> extends AbstractMessageReceiver {
-        T _service;
-
-        public DynamicMessageReceiver(T service) {
-            _service = service;
-        }
-
-        public void invokeBusinessLogic(MessageContext messageContext) throws AxisFault {
-            DynamicService<T> service = new DynamicService<T>(_service);
-            MessageContext outMsgContext = Utils.createOutMessageContext(messageContext);
-            outMsgContext.getOperationContext().addMessageContext(outMsgContext);
-            SOAPFactory soapFactory = getSOAPFactory(messageContext);
-            SOAPEnvelope envelope = soapFactory.getDefaultEnvelope();
-            outMsgContext.setEnvelope(envelope);
-
-            OMElement response;
-            try {
-                response = service.invoke(messageContext.getAxisOperation().getName().getLocalPart(),
-                                          messageContext.getEnvelope().getBody().getFirstElement());
-                if (response != null) {
-                    envelope.getBody().addChild(response);
-                }
-            } catch (Exception e) {
-                // Building a nicely formatted fault
-                envelope.getBody().addFault(toSoapFault(e, soapFactory));
-            }
-            AxisEngine.send(outMsgContext);
-        }
-
-        private SOAPFault toSoapFault(Exception e, SOAPFactory soapFactory) {
-            SOAPFault fault = soapFactory.createSOAPFault();
-            SOAPFaultCode code = soapFactory.createSOAPFaultCode(fault);
-            code.setText(new QName(Namespaces.SOAP_ENV_NS, "Server"));
-            SOAPFaultReason reason = soapFactory.createSOAPFaultReason(fault);
-            reason.setText(e.toString());
-    
-                OMElement detail = soapFactory
-                        .createOMElement(new QName(Namespaces.ODE_PMAPI_NS, e.getClass().getSimpleName()));
-            StringWriter stack = new StringWriter();
-            e.printStackTrace(new PrintWriter(stack));
-            detail.setText(stack.toString());
-            SOAPFaultDetail soapDetail = soapFactory.createSOAPFaultDetail(fault);
-            soapDetail.addDetailEntry(detail);
-            return fault;
-        }
-=======
     }
 
     public InstanceManagement getInstanceMgmt() {
@@ -204,7 +151,6 @@
         soapDetail.addDetailEntry(detail);
         return fault;
     }
->>>>>>> 90d71341
     }
 
 }