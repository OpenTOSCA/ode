/*
 * Licensed to the Apache Software Foundation (ASF) under one
 * or more contributor license agreements.  See the NOTICE file
 * distributed with this work for additional information
 * regarding copyright ownership.  The ASF licenses this file
 * to you under the Apache License, Version 2.0 (the
 * "License"); you may not use this file except in compliance
 * with the License.  You may obtain a copy of the License at
 *
 *    http://www.apache.org/licenses/LICENSE-2.0
 *
 * Unless required by applicable law or agreed to in writing,
 * software distributed under the License is distributed on an
 * "AS IS" BASIS, WITHOUT WARRANTIES OR CONDITIONS OF ANY
 * KIND, either express or implied.  See the License for the
 * specific language governing permissions and limitations
 * under the License.
 */


package org.apache.ode.axis2;

import java.lang.reflect.Field;
import java.util.ArrayList;
import java.util.HashMap;
import java.util.Iterator;
import java.util.Map;

import javax.wsdl.Definition;
import javax.wsdl.PortType;
import javax.xml.namespace.QName;

import org.apache.axis2.AxisFault;
import org.apache.axis2.description.AxisOperation;
import org.apache.axis2.description.AxisService;
import org.apache.axis2.description.Parameter;
import org.apache.commons.collections.map.MultiKeyMap;
import org.apache.commons.logging.Log;
import org.apache.commons.logging.LogFactory;
<<<<<<< HEAD
import org.apache.ode.axis2.hooks.ODEAxisService;
import org.apache.ode.axis2.hooks.ODEMessageReceiver;
import org.apache.ode.axis2.httpbinding.HttpExternalService;
import org.apache.ode.axis2.soapbinding.SoapExternalService;
import org.apache.ode.bpel.iapi.*;
import org.apache.ode.utils.wsdl.WsdlUtils;

import javax.wsdl.Definition;
import javax.wsdl.PortType;
import javax.xml.namespace.QName;
import java.util.ArrayList;
import java.util.Iterator;
=======
import org.apache.ode.agents.memory.SizingAgent;
import org.apache.ode.axis2.hooks.ODEAxisService;
import org.apache.ode.axis2.hooks.ODEMessageReceiver;
import org.apache.ode.axis2.httpbinding.HttpExternalService;
import org.apache.ode.bpel.iapi.BindingContext;
import org.apache.ode.bpel.iapi.ContextException;
import org.apache.ode.bpel.iapi.Endpoint;
import org.apache.ode.bpel.iapi.EndpointReference;
import org.apache.ode.bpel.iapi.PartnerRoleChannel;
import org.apache.ode.bpel.iapi.ProcessConf;
import org.apache.ode.utils.wsdl.WsdlUtils;
>>>>>>> 90d71341

/**
 * AXIS2 implementation of the {@link org.apache.ode.bpel.iapi.BindingContext}
 * interface. Deals with the activation of endpoints.
 *
 * @author Maciej Szefler - m s z e f l e r @ g m a i l . c o m
 *
 */
public class BindingContextImpl implements BindingContext {
    protected final Log __log = LogFactory.getLog(getClass());

    private ODEServer _server;
    private MultiKeyMap _services = new MultiKeyMap();
<<<<<<< HEAD
=======
    private Map<ODEService, EndpointReference> _serviceEprMap = new HashMap<ODEService, EndpointReference>();
>>>>>>> 90d71341

    public BindingContextImpl(ODEServer server) {
        _server = server;
    }

    public EndpointReference activateMyRoleEndpoint(QName processId, Endpoint myRoleEndpoint) {
        try {
            ProcessConf pconf = _server._store.getProcessConfiguration(processId);
            Definition wsdl = pconf.getDefinitionForService(myRoleEndpoint.serviceName);
            if (wsdl == null)
                throw new ContextException("Unable to access WSDL definition to activate MyRole endpoint for service " + myRoleEndpoint.serviceName
                        + " and port " + myRoleEndpoint.portName);
            ODEService svc = createService(pconf, myRoleEndpoint.serviceName, myRoleEndpoint.portName);
<<<<<<< HEAD
            return svc.getMyServiceRef();
=======
            EndpointReference epr = svc.getMyServiceRef();
            _serviceEprMap.put(svc, epr);
            return epr;
>>>>>>> 90d71341
        } catch (AxisFault axisFault) {
            throw new ContextException("Could not activate endpoint for service " + myRoleEndpoint.serviceName
                    + " and port " + myRoleEndpoint.portName, axisFault);
        }
    }

    public void deactivateMyRoleEndpoint(Endpoint myRoleEndpoint) {
<<<<<<< HEAD
        destroyService(myRoleEndpoint.serviceName, myRoleEndpoint.portName);
=======
        ODEService service = destroyService(myRoleEndpoint.serviceName, myRoleEndpoint.portName);
        if (service != null) {
	        _serviceEprMap.remove(service);
        }
>>>>>>> 90d71341
    }

    public PartnerRoleChannel createPartnerRoleChannel(QName processId, PortType portType,
                                                       Endpoint initialPartnerEndpoint) {
        // NOTE: This implementation assumes that the initial value of the
        // partner role determines the binding.
        ProcessConf pconf = _server._store.getProcessConfiguration(processId);
        Definition wsdl = pconf.getDefinitionForService(initialPartnerEndpoint.serviceName);
        if (wsdl == null) {
            throw new ContextException("Cannot find definition for service " + initialPartnerEndpoint.serviceName
                    + " in the context of process " + processId);
        }
        return createExternalService(pconf, initialPartnerEndpoint.serviceName, initialPartnerEndpoint.portName);
    }

    protected ODEService createService(ProcessConf pconf, QName serviceName, String portName) throws AxisFault {
        AxisService axisService = ODEAxisService.createService(_server._axisConfig, pconf, serviceName, portName);
        ODEService odeService = new ODEService(axisService, pconf, serviceName, portName, _server._bpelServer);

        destroyService(serviceName, portName);
        _services.put(serviceName, portName, odeService);

        // Setting our new service on the ODE receiver
        Iterator operationIterator = axisService.getOperations();
        while (operationIterator.hasNext()) {
            AxisOperation op = (AxisOperation) operationIterator.next();
            if (op.getMessageReceiver() instanceof ODEMessageReceiver) {
                ((ODEMessageReceiver) op.getMessageReceiver()).setService(odeService);
                break;
            }
        }

        // We're public!
        _server._axisConfig.addService(axisService);
        __log.debug("Created Axis2 service " + serviceName);
        return odeService;
    }


    protected void destroyService(QName serviceName, String portName) {
        __log.debug("Destroying service " + serviceName + " port " + portName);
        ODEService service = (ODEService) _services.remove(serviceName, portName);
        if (service != null) {
            // try to clean up the service after itself
            try {
                String axisServiceName = service.getAxisService().getName();
                AxisService axisService = _server._axisConfig.getService(axisServiceName);
                // first, de-allocate its schemas
                axisService.releaseSchemaList();
                // then, de-allocate its parameters
                // the service's wsdl object model is stored as one of its parameters!
                // can't stress strongly enough how important it is to clean this up.
                ArrayList<Parameter> parameters = (ArrayList<Parameter>) axisService.getParameters();
                for (Parameter parameter : parameters) {
                    axisService.removeParameter(parameter);
                }
                // now, stop the service
                _server._axisConfig.stopService(axisServiceName);
                // calling removeServiceGroup() is workaround to AXIS2-4314.
                //  It happens that Axis2 creates one group per service you add with AxisConfiguration.addService(). See this.createService()
                // Once this issue is fixed (hopully in Axis2-1.5), we can use removeService() again.
                _server._axisConfig.removeServiceGroup(axisServiceName);
                _server._axisConfig.cleanup();
            } catch (AxisFault axisFault) {
                __log.error("Couldn't destroy service " + serviceName);
            }
        } else {
            __log.debug("Couldn't find service " + serviceName + " port " + portName + " to destroy.");
        }
<<<<<<< HEAD
=======
        return createExternalService(pconf, initialPartnerEndpoint.serviceName, initialPartnerEndpoint.portName);
    }

	public long calculateSizeofService(EndpointReference epr) {
		if (_server._odeConfig.isProcessSizeThrottled()) {
			for (ODEService service : _serviceEprMap.keySet()) {
				if (epr.equals(_serviceEprMap.get(epr))) {
					return SizingAgent.deepSizeOf(service);
				}
			}
		}
		return 0;
	}
	
    protected ODEService createService(ProcessConf pconf, QName serviceName, String portName) throws AxisFault {
        AxisService axisService = ODEAxisService.createService(_server._axisConfig, pconf, serviceName, portName);
        ODEService odeService = new ODEService(axisService, pconf, serviceName, portName, _server._bpelServer, _server._txMgr);

        destroyService(serviceName, portName);
        _services.put(serviceName, portName, odeService);

        // Setting our new service on the ODE receiver
        Iterator operationIterator = axisService.getOperations();
        while (operationIterator.hasNext()) {
            AxisOperation op = (AxisOperation) operationIterator.next();
            if (op.getMessageReceiver() instanceof ODEMessageReceiver) {
                ((ODEMessageReceiver) op.getMessageReceiver()).setService(odeService);
                break;
            }
        }

        // We're public!
        _server._axisConfig.addService(axisService);
        __log.debug("Created Axis2 service " + serviceName);
        return odeService;
    }

    protected ODEService destroyService(QName serviceName, String portName) {
        __log.debug("Destroying service " + serviceName + " port " + portName);
        ODEService service = (ODEService) _services.remove(serviceName, portName);
        if (service != null) {
            // try to clean up the service after itself
            try {
                String axisServiceName = service.getAxisService().getName();
                AxisService axisService = _server._axisConfig.getService(axisServiceName);
                // first, de-allocate its schemas
                axisService.releaseSchemaList();
                // then, de-allocate its parameters
                // the service's wsdl object model is stored as one of its parameters!
                // can't stress strongly enough how important it is to clean this up.
                ArrayList<Parameter> parameters = (ArrayList<Parameter>) axisService.getParameters();
                for (Parameter parameter : parameters) {
                    axisService.removeParameter(parameter);
                }
                // now, stop the service
                _server._axisConfig.stopService(axisServiceName);
                // if only this method did a good job of cleaning up after itself
                _server._axisConfig.removeService(service.getName());
                completeCleanup(axisService);
                _server._axisConfig.cleanup();
            } catch (AxisFault axisFault) {
                __log.error("Couldn't destroy service " + serviceName);
            }
        } else {
            __log.debug("Couldn't find service " + serviceName + " port " + portName + " to destroy.");
        }
        return service;
    }

    /**
     * /!\ Monkey patching to remove references to the service:
     * Manually & externally & really really horribly fix for ODE-580/AXIS2-3870
     * The exception handling is for locked down environment where reflection would not be allowed...
     *
     * This patch is needed for Axis2 1.3 and 1.4.1
     * @param service
     * @throws AxisFault
     */
    private void completeCleanup(AxisService service) {
        try {
            Field field= _server._axisConfig.getClass().getDeclaredField("allEndpoints");
            field.setAccessible(true);
            synchronized (_server._axisConfig) {
                //removes the endpoints to this service
                Map allEndpoints = (Map) field.get(_server._axisConfig);

                //removes the service endpoints
                for (Iterator<String> iter = service.getEndpoints().keySet().iterator(); iter.hasNext();) {
                    allEndpoints.remove(service.getName() + "." + iter.next());
                }
            }
        } catch(Exception e) {
            __log.error("Workaround for ODE-580/AXIS2-3870 failed. AxisConfig clean up might be incomplete.",  e);
        }
    }

    protected ExternalService createExternalService(ProcessConf pconf, QName serviceName, String portName) throws ContextException {
        ExternalService extService = null;

        Definition def = pconf.getDefinitionForService(serviceName);
        try {
            if (WsdlUtils.useHTTPBinding(def, serviceName, portName)) {
                if (__log.isDebugEnabled()) __log.debug("Creating HTTP-bound external service " + serviceName);
                extService = new HttpExternalService(pconf, serviceName, portName, _server._executorService, _server._scheduler, _server._bpelServer, _server.httpConnectionManager, _server._clusterUrlTransformer);
            } else if (WsdlUtils.useSOAPBinding(def, serviceName, portName)) {
                if (__log.isDebugEnabled()) __log.debug("Creating SOAP-bound external service " + serviceName);
                extService = new SoapExternalService(pconf, serviceName, portName, _server._executorService, _server._axisConfig, _server._scheduler, _server._bpelServer, _server.httpConnectionManager, _server._clusterUrlTransformer);
            }
        } catch (Exception ex) {
            __log.error("Could not create external service.", ex);
            throw new ContextException("Error creating external service! name:" + serviceName + ", port:" + portName, ex);
        }

        // if not SOAP nor HTTP binding
        if (extService == null) {
            throw new ContextException("Only SOAP and HTTP binding supported!");
        }

        __log.debug("Created external service " + serviceName);
        return extService;
>>>>>>> 90d71341
    }

    protected ExternalService createExternalService(ProcessConf pconf, QName serviceName, String portName) throws ContextException {
        ExternalService extService = null;

        Definition def = pconf.getDefinitionForService(serviceName);
        try {
            if (WsdlUtils.useHTTPBinding(def, serviceName, portName)) {
                if (__log.isDebugEnabled()) __log.debug("Creating HTTP-bound external service " + serviceName);
                extService = new HttpExternalService(pconf, serviceName, portName, _server._bpelServer, _server.httpConnectionManager);
            } else if (WsdlUtils.useSOAPBinding(def, serviceName, portName)) {
                if (__log.isDebugEnabled()) __log.debug("Creating SOAP-bound external service " + serviceName);
                extService = new SoapExternalService(def, serviceName, portName, _server._axisConfig, pconf, _server.httpConnectionManager);
            }
        } catch (Exception ex) {
            __log.error("Could not create external service.", ex);
            throw new ContextException("Error creating external service! name:" + serviceName + ", port:" + portName, ex);
        }

        // if not SOAP nor HTTP binding
        if (extService == null) {
            throw new ContextException("Only SOAP and HTTP binding supported!");
        }

        __log.debug("Created external service " + serviceName);
        return extService;
    }

    public void activateProvidedResource(Resource resource) {
        throw new UnsupportedOperationException("RESTful resources not supported in Axis2 integration layer.");
    }

    public void deactivateProvidedResource(Resource resource) {
        throw new UnsupportedOperationException("RESTful resources not supported in Axis2 integration layer.");
    }
}<|MERGE_RESOLUTION|>--- conflicted
+++ resolved
@@ -37,20 +37,6 @@
 import org.apache.commons.collections.map.MultiKeyMap;
 import org.apache.commons.logging.Log;
 import org.apache.commons.logging.LogFactory;
-<<<<<<< HEAD
-import org.apache.ode.axis2.hooks.ODEAxisService;
-import org.apache.ode.axis2.hooks.ODEMessageReceiver;
-import org.apache.ode.axis2.httpbinding.HttpExternalService;
-import org.apache.ode.axis2.soapbinding.SoapExternalService;
-import org.apache.ode.bpel.iapi.*;
-import org.apache.ode.utils.wsdl.WsdlUtils;
-
-import javax.wsdl.Definition;
-import javax.wsdl.PortType;
-import javax.xml.namespace.QName;
-import java.util.ArrayList;
-import java.util.Iterator;
-=======
 import org.apache.ode.agents.memory.SizingAgent;
 import org.apache.ode.axis2.hooks.ODEAxisService;
 import org.apache.ode.axis2.hooks.ODEMessageReceiver;
@@ -62,7 +48,6 @@
 import org.apache.ode.bpel.iapi.PartnerRoleChannel;
 import org.apache.ode.bpel.iapi.ProcessConf;
 import org.apache.ode.utils.wsdl.WsdlUtils;
->>>>>>> 90d71341
 
 /**
  * AXIS2 implementation of the {@link org.apache.ode.bpel.iapi.BindingContext}
@@ -76,10 +61,7 @@
 
     private ODEServer _server;
     private MultiKeyMap _services = new MultiKeyMap();
-<<<<<<< HEAD
-=======
     private Map<ODEService, EndpointReference> _serviceEprMap = new HashMap<ODEService, EndpointReference>();
->>>>>>> 90d71341
 
     public BindingContextImpl(ODEServer server) {
         _server = server;
@@ -93,13 +75,9 @@
                 throw new ContextException("Unable to access WSDL definition to activate MyRole endpoint for service " + myRoleEndpoint.serviceName
                         + " and port " + myRoleEndpoint.portName);
             ODEService svc = createService(pconf, myRoleEndpoint.serviceName, myRoleEndpoint.portName);
-<<<<<<< HEAD
-            return svc.getMyServiceRef();
-=======
             EndpointReference epr = svc.getMyServiceRef();
             _serviceEprMap.put(svc, epr);
             return epr;
->>>>>>> 90d71341
         } catch (AxisFault axisFault) {
             throw new ContextException("Could not activate endpoint for service " + myRoleEndpoint.serviceName
                     + " and port " + myRoleEndpoint.portName, axisFault);
@@ -107,14 +85,10 @@
     }
 
     public void deactivateMyRoleEndpoint(Endpoint myRoleEndpoint) {
-<<<<<<< HEAD
-        destroyService(myRoleEndpoint.serviceName, myRoleEndpoint.portName);
-=======
         ODEService service = destroyService(myRoleEndpoint.serviceName, myRoleEndpoint.portName);
         if (service != null) {
 	        _serviceEprMap.remove(service);
         }
->>>>>>> 90d71341
     }
 
     public PartnerRoleChannel createPartnerRoleChannel(QName processId, PortType portType,
@@ -125,67 +99,8 @@
         Definition wsdl = pconf.getDefinitionForService(initialPartnerEndpoint.serviceName);
         if (wsdl == null) {
             throw new ContextException("Cannot find definition for service " + initialPartnerEndpoint.serviceName
-                    + " in the context of process " + processId);
-        }
-        return createExternalService(pconf, initialPartnerEndpoint.serviceName, initialPartnerEndpoint.portName);
-    }
-
-    protected ODEService createService(ProcessConf pconf, QName serviceName, String portName) throws AxisFault {
-        AxisService axisService = ODEAxisService.createService(_server._axisConfig, pconf, serviceName, portName);
-        ODEService odeService = new ODEService(axisService, pconf, serviceName, portName, _server._bpelServer);
-
-        destroyService(serviceName, portName);
-        _services.put(serviceName, portName, odeService);
-
-        // Setting our new service on the ODE receiver
-        Iterator operationIterator = axisService.getOperations();
-        while (operationIterator.hasNext()) {
-            AxisOperation op = (AxisOperation) operationIterator.next();
-            if (op.getMessageReceiver() instanceof ODEMessageReceiver) {
-                ((ODEMessageReceiver) op.getMessageReceiver()).setService(odeService);
-                break;
-            }
-        }
-
-        // We're public!
-        _server._axisConfig.addService(axisService);
-        __log.debug("Created Axis2 service " + serviceName);
-        return odeService;
-    }
-
-
-    protected void destroyService(QName serviceName, String portName) {
-        __log.debug("Destroying service " + serviceName + " port " + portName);
-        ODEService service = (ODEService) _services.remove(serviceName, portName);
-        if (service != null) {
-            // try to clean up the service after itself
-            try {
-                String axisServiceName = service.getAxisService().getName();
-                AxisService axisService = _server._axisConfig.getService(axisServiceName);
-                // first, de-allocate its schemas
-                axisService.releaseSchemaList();
-                // then, de-allocate its parameters
-                // the service's wsdl object model is stored as one of its parameters!
-                // can't stress strongly enough how important it is to clean this up.
-                ArrayList<Parameter> parameters = (ArrayList<Parameter>) axisService.getParameters();
-                for (Parameter parameter : parameters) {
-                    axisService.removeParameter(parameter);
-                }
-                // now, stop the service
-                _server._axisConfig.stopService(axisServiceName);
-                // calling removeServiceGroup() is workaround to AXIS2-4314.
-                //  It happens that Axis2 creates one group per service you add with AxisConfiguration.addService(). See this.createService()
-                // Once this issue is fixed (hopully in Axis2-1.5), we can use removeService() again.
-                _server._axisConfig.removeServiceGroup(axisServiceName);
-                _server._axisConfig.cleanup();
-            } catch (AxisFault axisFault) {
-                __log.error("Couldn't destroy service " + serviceName);
-            }
-        } else {
-            __log.debug("Couldn't find service " + serviceName + " port " + portName + " to destroy.");
-        }
-<<<<<<< HEAD
-=======
+                                       + " in the context of process "+processId);
+        }
         return createExternalService(pconf, initialPartnerEndpoint.serviceName, initialPartnerEndpoint.portName);
     }
 
@@ -306,40 +221,6 @@
 
         __log.debug("Created external service " + serviceName);
         return extService;
->>>>>>> 90d71341
-    }
-
-    protected ExternalService createExternalService(ProcessConf pconf, QName serviceName, String portName) throws ContextException {
-        ExternalService extService = null;
-
-        Definition def = pconf.getDefinitionForService(serviceName);
-        try {
-            if (WsdlUtils.useHTTPBinding(def, serviceName, portName)) {
-                if (__log.isDebugEnabled()) __log.debug("Creating HTTP-bound external service " + serviceName);
-                extService = new HttpExternalService(pconf, serviceName, portName, _server._bpelServer, _server.httpConnectionManager);
-            } else if (WsdlUtils.useSOAPBinding(def, serviceName, portName)) {
-                if (__log.isDebugEnabled()) __log.debug("Creating SOAP-bound external service " + serviceName);
-                extService = new SoapExternalService(def, serviceName, portName, _server._axisConfig, pconf, _server.httpConnectionManager);
-            }
-        } catch (Exception ex) {
-            __log.error("Could not create external service.", ex);
-            throw new ContextException("Error creating external service! name:" + serviceName + ", port:" + portName, ex);
-        }
-
-        // if not SOAP nor HTTP binding
-        if (extService == null) {
-            throw new ContextException("Only SOAP and HTTP binding supported!");
-        }
-
-        __log.debug("Created external service " + serviceName);
-        return extService;
-    }
-
-    public void activateProvidedResource(Resource resource) {
-        throw new UnsupportedOperationException("RESTful resources not supported in Axis2 integration layer.");
-    }
-
-    public void deactivateProvidedResource(Resource resource) {
-        throw new UnsupportedOperationException("RESTful resources not supported in Axis2 integration layer.");
-    }
+    }
+
 }