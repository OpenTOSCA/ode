/*
 * Licensed to the Apache Software Foundation (ASF) under one
 * or more contributor license agreements.  See the NOTICE file
 * distributed with this work for additional information
 * regarding copyright ownership.  The ASF licenses this file
 * to you under the Apache License, Version 2.0 (the
 * "License"); you may not use this file except in compliance
 * with the License.  You may obtain a copy of the License at
 *
 *    http://www.apache.org/licenses/LICENSE-2.0
 *
 * Unless required by applicable law or agreed to in writing,
 * software distributed under the License is distributed on an
 * "AS IS" BASIS, WITHOUT WARRANTIES OR CONDITIONS OF ANY
 * KIND, either express or implied.  See the License for the
 * specific language governing permissions and limitations
 * under the License.
 */

package org.apache.ode.axis2.hooks;

import java.io.File;
import java.io.FileNotFoundException;
import java.io.IOException;
import java.io.InputStream;
import java.net.URI;
import java.net.URL;
import java.util.Collection;
import java.util.Iterator;
import java.util.List;
import java.util.Map;

import javax.wsdl.Definition;
import javax.wsdl.Operation;
import javax.wsdl.Part;
import javax.wsdl.Port;
import javax.wsdl.Service;
import javax.wsdl.extensions.soap.SOAPAddress;
import javax.xml.namespace.QName;

import org.apache.axis2.AxisFault;
import org.apache.axis2.client.Options;
import org.apache.axis2.description.*;
import org.apache.axis2.engine.AxisConfiguration;
import org.apache.axis2.engine.MessageReceiver;
import org.apache.axis2.transport.jms.JMSConstants;
import org.apache.commons.logging.Log;
import org.apache.commons.logging.LogFactory;
import org.apache.ode.axis2.OdeFault;
import org.apache.ode.axis2.util.Axis2UriResolver;
import org.apache.ode.axis2.util.Axis2WSDLLocator;
import org.apache.ode.axis2.util.AxisUtils;
import org.apache.ode.bpel.iapi.ProcessConf;
<<<<<<< HEAD
import org.apache.ode.utils.Properties;
import org.apache.ode.il.epr.WSDL11Endpoint;
=======
import org.apache.ode.bpel.epr.WSDL11Endpoint;
import org.apache.ode.utils.Properties;
>>>>>>> 90d71341
import org.apache.ws.commons.schema.XmlSchema;
import org.apache.ws.commons.schema.XmlSchemaCollection;
import org.w3c.dom.Element;

/**
 * Implementation of Axis Service used by ODE iapi to enlist itself its service. Allows us to build the service using a
 * WSDL definition using our own receiver.
 */
public class ODEAxisService {

    private static final Log LOG = LogFactory.getLog(ODEAxisService.class);

    public static AxisService createService(AxisConfiguration axisConfig, ProcessConf pconf, QName wsdlServiceName, String portName) throws AxisFault {
        Definition wsdlDefinition = pconf.getDefinitionForService(wsdlServiceName);

        if (LOG.isDebugEnabled()) {
            LOG.debug("Create AxisService:"+" service="+wsdlServiceName+" port="+portName
                    +" WSDL="+wsdlDefinition.getDocumentBaseURI()+" BPEL="+pconf.getBpelDocument());
        }

        InputStream is = null;
        try {
            URI baseUri = pconf.getBaseURI().resolve(wsdlDefinition.getDocumentBaseURI());
<<<<<<< HEAD
            InputStream is = baseUri.toURL().openStream();
=======
            is = baseUri.toURL().openStream();
>>>>>>> 90d71341
            WSDL11ToAxisServiceBuilder serviceBuilder = new WSDL11ToAxisPatchedBuilder(is, wsdlServiceName, portName);
            serviceBuilder.setBaseUri(baseUri.toString());
            serviceBuilder.setCustomResolver(new Axis2UriResolver());
            serviceBuilder.setCustomWSLD4JResolver(new Axis2WSDLLocator(baseUri));
            serviceBuilder.setServerSide(true);

            String axisServiceName = ODEAxisService.extractServiceName(pconf, wsdlServiceName, portName);

            AxisService axisService = serviceBuilder.populateService();
            axisService.setParent(axisConfig);
            axisService.setName(axisServiceName);
            axisService.setWsdlFound(true);
            axisService.setCustomWsdl(true);
            axisService.setClassLoader(axisConfig.getServiceClassLoader());
<<<<<<< HEAD

            URL wsdlUrl = null;
            for (File file : pconf.getFiles()) {
                if (file.getAbsolutePath().indexOf(wsdlDefinition.getDocumentBaseURI()) > 0)
                    wsdlUrl = file.toURI().toURL();
            }
            if (wsdlUrl != null) axisService.setFileName(wsdlUrl);

=======
        
            URL wsdlUrl = null;
            for (File file : pconf.getFiles()) {
                if (file.getAbsolutePath().indexOf(wsdlDefinition.getDocumentBaseURI()) > 0)
                    wsdlUrl = file.toURI().toURL();
            }
            if (wsdlUrl != null) axisService.setFileName(wsdlUrl);

>>>>>>> 90d71341
            // axis2 service configuration  
            URL service_file = pconf.getBaseURI().resolve(wsdlServiceName.getLocalPart()+".axis2").toURL();
            LOG.debug("Looking for Axis2 service configuration file: "+service_file);
            try {
                AxisUtils.configureService(axisService, service_file);
            } catch (FileNotFoundException except) {
                LOG.debug("Axis2 service configuration not found: " + service_file);
            } catch (IOException except) {
                LOG.warn("Exception while configuring service: " + service_file, except);
            }


            final WSDL11Endpoint endpoint = new WSDL11Endpoint(wsdlServiceName, portName);
            final Map<String, String> properties = pconf.getEndpointProperties(endpoint);
            if(properties.get(Properties.PROP_SECURITY_POLICY)!=null){
<<<<<<< HEAD
              AxisUtils.applySecurityPolicy(axisService, properties.get(Properties.PROP_SECURITY_POLICY));
=======
                AxisUtils.applySecurityPolicy(axisService, properties.get(Properties.PROP_SECURITY_POLICY));
>>>>>>> 90d71341
            }

            // In doc/lit we need to declare a mapping between operations and message element names
            // to be able to route properly.
            declarePartsElements(wsdlDefinition, wsdlServiceName, axisServiceName, portName);

            Iterator operations = axisService.getOperations();
            ODEMessageReceiver msgReceiver = new ODEMessageReceiver();
            while (operations.hasNext()) {
                AxisOperation operation = (AxisOperation) operations.next();
                if (operation.getMessageReceiver() == null) {
                    operation.setMessageReceiver(msgReceiver);
                }
            }
<<<<<<< HEAD

=======
            
>>>>>>> 90d71341
            // Set the JMS destination name on the Axis Service
            if (isJmsEndpoint(pconf, wsdlServiceName, portName)) {
                axisService.addParameter(new Parameter(JMSConstants.DEST_PARAM, 
                        extractJMSDestinationName(axisServiceName, deriveBaseServiceUri(pconf))));
            }
<<<<<<< HEAD
         
=======

>>>>>>> 90d71341
            return axisService;
        } catch (Exception e) {
            throw AxisFault.makeFault(e);
        } finally {
            try {
                if( is!=null) is.close();
            } catch (IOException ioe) {
                //Ignoring
            }
        }
    }

    /**
     * Extract the JMS destination name that is embedded in the Axis service name.
     * @param axisServiceName the name of the axis service
     * @return the corresponding JMS destination name
     */
    private static String extractJMSDestinationName(String axisServiceName, String baseUri) {
        String destinationPrefix = "dynamicQueues/";
        int index = axisServiceName.indexOf(destinationPrefix);
        if (index == -1) {
            destinationPrefix = "dynamicTopics/";
            index = axisServiceName.indexOf(destinationPrefix);
        }
<<<<<<< HEAD
    }

    public static AxisService createService(AxisConfiguration axisConfig, QName serviceQName, String port,
                                            String axisName, Definition wsdlDef, MessageReceiver receiver) throws AxisFault {
=======
        if (index == -1) {
            destinationPrefix = baseUri + "/";
            index = axisServiceName.indexOf(destinationPrefix);
            return (index != -1) ? axisServiceName.substring(destinationPrefix.length()) : axisServiceName;
        } else {
            return axisServiceName.substring(index);
        }
    }

    public static AxisService createService(AxisConfiguration axisConfig, QName serviceQName, String port,
                                            String axisName, Definition wsdlDef, MessageReceiver receiver) throws AxisFault {

>>>>>>> 90d71341
        WSDL11ToAxisServiceBuilder serviceBuilder = new WSDL11ToAxisServiceBuilder(wsdlDef, serviceQName, port);
        AxisService axisService = serviceBuilder.populateService();
        axisService.setName(axisName);
        axisService.setWsdlFound(true);
        axisService.setClassLoader(axisConfig.getServiceClassLoader());
        Iterator operations = axisService.getOperations();
        while (operations.hasNext()) {
            AxisOperation operation = (AxisOperation) operations.next();
            if (operation.getMessageReceiver() == null) {
                operation.setMessageReceiver(receiver);
            }
        }
        return axisService;
    }

<<<<<<< HEAD
    /**
     * Extract the JMS destination name that is embedded in the Axis service name.
     * @param axisServiceName the name of the axis service
     * @return the corresponding JMS destination name
     */
    private static String extractJMSDestinationName(String axisServiceName, String baseUri) {
        String destinationPrefix = "dynamicQueues/";
        int index = axisServiceName.indexOf(destinationPrefix);
        if (index == -1) {
            destinationPrefix = "dynamicTopics/";
            index = axisServiceName.indexOf(destinationPrefix);
        }
        if (index == -1) {
            destinationPrefix = baseUri + "/";
            index = axisServiceName.indexOf(destinationPrefix);
            return (index != -1) ? axisServiceName.substring(destinationPrefix.length()) : axisServiceName;
        } else {
            return axisServiceName.substring(index);
        }
    }

    private static String extractEndpointUri(ProcessConf pconf, QName wsdlServiceName, String portName) 
    throws AxisFault {
=======
    private static String extractEndpointUri(ProcessConf pconf, QName wsdlServiceName, String portName) 
            throws AxisFault {
>>>>>>> 90d71341
        Definition wsdlDefinition = pconf.getDefinitionForService(wsdlServiceName);
        String url = null;
        Service service = wsdlDefinition.getService(wsdlServiceName);
        if (service == null) {
            throw new OdeFault("Unable to find service " + wsdlServiceName + " from service WSDL definition "
                    + wsdlDefinition.getDocumentBaseURI());
        }
        Port port = service.getPort(portName);
        if (port == null) {
            throw new OdeFault("Couldn't find port " + portName + " in definition " + wsdlServiceName);
        }
        for (Object oext : port.getExtensibilityElements()) {
            if (oext instanceof SOAPAddress)
                url = ((SOAPAddress) oext).getLocationURI();
        }
        if (url == null) {
            throw new OdeFault("Could not extract any soap:address from service WSDL definition " + wsdlServiceName
                    + " (necessary to establish the process target address)!");
<<<<<<< HEAD
        }		
        return url;
}

    private static boolean isJmsEndpoint(ProcessConf pconf, QName wsdlServiceName, String portName) 
        throws AxisFault {
        String url = extractEndpointUri(pconf, wsdlServiceName, portName);
        return url.startsWith("jms:");
    }
    
    private static String extractServiceName(ProcessConf pconf, QName wsdlServiceName, String portName)
        throws AxisFault {
=======
        }       
        return url;
    }
    
    private static boolean isJmsEndpoint(ProcessConf pconf, QName wsdlServiceName, String portName) 
            throws AxisFault {
        String url = extractEndpointUri(pconf, wsdlServiceName, portName);
        return url.startsWith("jms:");
    }
    
    private static String extractServiceName(ProcessConf pconf, QName wsdlServiceName, String portName)
            throws AxisFault {
>>>>>>> 90d71341
        String endpointUri = extractEndpointUri(pconf, wsdlServiceName, portName);
        String derivedUri = deriveBaseServiceUri(pconf);
        String serviceName = parseURLForService(endpointUri, derivedUri);
        if (serviceName == null) {
            throw new OdeFault("The soap:address "+endpointUri+" used for service " + wsdlServiceName + " and port "
                    + portName + " should be of the form http://hostname:port/ode/processes/myProcessEndpointName");
        }
        return serviceName;
<<<<<<< HEAD
    }
    
    /**
    * Obtain the service name from the request URL. The request URL is expected to use the path "/processes/" under
    * which all processes and their services are listed. Returns null if the path does not contain this part.
    */
    protected static String parseURLForService(String path, String baseUri) {
        // Assume that path is HTTP-based, by default
        String servicePrefix = "/processes/";
        // Don't assume JMS-based paths start the same way 
        if (path.startsWith("jms://")) {
            servicePrefix = "jms://";
        }
        int index = path.indexOf(servicePrefix);
        if (-1 != index) {
            String service;
        
            int serviceStart = index + servicePrefix.length();
            if (path.length() > serviceStart + 1) {
                service = path.substring(serviceStart);
                // Path may contain query string, not interesting for us.
                int queryIndex = service.indexOf('?');
                if (queryIndex > 0) {
                    service = service.substring(0, queryIndex);
                }
                // Qualify shared JMS names with unique baseUri
                // Since multiple processes may provide services at the same (JMS) endpoint, qualify
                // the (JMS) endpoint-specific NCName with a process-relative URI, if necessary.
                if (path.startsWith("jms")) {
                    boolean slashPresent = baseUri.endsWith("/") || service.startsWith("/");
                    service = baseUri + (slashPresent ? "" : "/") + service;		        
                }
                return service;
            }
        }
        return null;
    }
=======
    }

    /**
     * Obtain the service name from the request URL. The request URL is expected to use the path "/processes/" under
     * which all processes and their services are listed. Returns null if the path does not contain this part.
     */
    protected static String parseURLForService(String path, String baseUri) {
        // Assume that path is HTTP-based, by default
        String servicePrefix = "/processes/";
        // Don't assume JMS-based paths start the same way 
        if (path.startsWith("jms:/")) {
            servicePrefix = "jms:/";
        }
        int index = path.indexOf(servicePrefix);
        if (-1 != index) {
            String service;

            int serviceStart = index + servicePrefix.length();
            if (path.length() > serviceStart + 1) {
                service = path.substring(serviceStart);
                // Path may contain query string, not interesting for us.
                int queryIndex = service.indexOf('?');
                if (queryIndex > 0) {
                    service = service.substring(0, queryIndex);
                }
                // Qualify shared JMS names with unique baseUri
                // Since multiple processes may provide services at the same (JMS) endpoint, qualify
                // the (JMS) endpoint-specific NCName with a process-relative URI, if necessary.
                if (path.startsWith("jms:/")) {
                    boolean slashPresent = baseUri.endsWith("/") || service.startsWith("/");
                    // service = baseUri + (slashPresent ? "" : "/") + service; // allow successive slashes ("//") in the URI
                    service = baseUri + "/" + service;
                }
                return service;
            }
        }
        return null;
    }
>>>>>>> 90d71341

    /*
     * Generates a URI of the following form:
     *     ${deploy_bundleNcName}/${diagram_relativeURL}/${process_relativeURL}
     * When a service name (local part only) is qualified (prefixed) with the above,
     * it results in a unique identifier that may be used as that service's name.  
     */
    public static String deriveBaseServiceUri(ProcessConf pconf) {
        if (pconf != null) {
            StringBuffer baseServiceUri = new StringBuffer();
            String bundleName = pconf.getPackage();
            if (bundleName != null) {
                baseServiceUri.append(bundleName).append("/");
                if (pconf.getBpelDocument() != null) {
                    String bpelDocumentName = pconf.getBpelDocument();
                    if (bpelDocumentName.indexOf(".") > 0) {
                        bpelDocumentName = bpelDocumentName.substring(0, bpelDocumentName.indexOf("."));
                    }
                    baseServiceUri.append(bpelDocumentName).append("/");
                    String processName = pconf.getType() != null 
                        ? pconf.getType().getLocalPart() : null;
                    if (processName != null) {
                        baseServiceUri.append(processName);
                        return baseServiceUri.toString();
                    }
                }
            }
            
        }
        return null;
    }
    
    private static void declarePartsElements(Definition wsdlDefinition, QName wsdlServiceName, String axisServiceName,
                                             String portName) {
        List wsldOps = wsdlDefinition.getService(wsdlServiceName).getPort(portName).getBinding().getPortType()
                .getOperations();
        for (Object wsldOp : wsldOps) {
            Operation wsdlOp = (Operation) wsldOp;
            Collection parts = wsdlOp.getInput().getMessage().getParts().values();
            // More than one part, it's rpc/enc, no mapping needs to be declared
            if (parts.size() == 1) {
                Part part = (Part) parts.iterator().next();
                // Parts are types, it's rpc/enc, no mapping needs to be declared
                if (part.getElementName() != null)
                    ODEAxisOperationDispatcher.addElmtToOpMapping(axisServiceName, wsdlOp.getName(), part.getElementName()
                            .getLocalPart());
            }
        }
<<<<<<< HEAD
    }

    // Axis2 monkey patching to force the usage of the read(element,baseUri) method
    // of XmlSchema as the normal read is broken.
    public static class WSDL11ToAxisPatchedBuilder extends WSDL11ToAxisServiceBuilder {
        public WSDL11ToAxisPatchedBuilder(InputStream in, QName serviceName, String portName) {
            super(in, serviceName, portName);
        }
        public WSDL11ToAxisPatchedBuilder(Definition def, QName serviceName, String portName) {
            super(def, serviceName, portName);
        }
        public WSDL11ToAxisPatchedBuilder(Definition def, QName serviceName, String portName, boolean isAllPorts) {
            super(def, serviceName, portName, isAllPorts);
        }
        public WSDL11ToAxisPatchedBuilder(InputStream in, AxisService service) {
            super(in, service);
        }
        public WSDL11ToAxisPatchedBuilder(InputStream in) {
            super(in);
        }

        protected XmlSchema getXMLSchema(Element element, String baseUri) {
            XmlSchemaCollection schemaCollection = new XmlSchemaCollection();
            if (baseUri != null) {
                schemaCollection.setBaseUri(baseUri);
            }
            return schemaCollection.read(element, baseUri);
        }
=======
    }

    // Axis2 monkey patching to force the usage of the read(element,baseUri) method
    // of XmlSchema as the normal read is broken.
    public static class WSDL11ToAxisPatchedBuilder extends WSDL11ToAxisServiceBuilder {
        public WSDL11ToAxisPatchedBuilder(InputStream in, QName serviceName, String portName) {
            super(in, serviceName, portName);
        }
        public WSDL11ToAxisPatchedBuilder(Definition def, QName serviceName, String portName) {
            super(def, serviceName, portName);
        }
        public WSDL11ToAxisPatchedBuilder(Definition def, QName serviceName, String portName, boolean isAllPorts) {
            super(def, serviceName, portName, isAllPorts);
        }
        public WSDL11ToAxisPatchedBuilder(InputStream in, AxisService service) {
            super(in, service);
        }
        public WSDL11ToAxisPatchedBuilder(InputStream in) {
            super(in);
        }

        protected XmlSchema getXMLSchema(Element element, String baseUri) {
            XmlSchemaCollection schemaCollection = new XmlSchemaCollection();
            if (baseUri != null) {
                schemaCollection.setBaseUri(baseUri);
            }
            return schemaCollection.read(element, baseUri);
        }
    }

    /*
     * Generates a URI of the following form:
     *     ${deploy_bundleNcName}/${diagram_relativeURL}/${process_relativeURL}
     * When a service name (local part only) is qualified (prefixed) with the above,
     * it results in a unique identifier that may be used as that service's name.  
     */
    public static String deriveBaseServiceUri(ProcessConf pconf) {
        if (pconf != null) {
            StringBuffer baseServiceUri = new StringBuffer();
            String bundleName = pconf.getPackage();
            if (bundleName != null) {
                baseServiceUri.append(bundleName).append("/");
                if (pconf.getBpelDocument() != null) {
                    String bpelDocumentName = pconf.getBpelDocument();
                    if (bpelDocumentName.indexOf(".") > 0) {
                        bpelDocumentName = bpelDocumentName.substring(0, bpelDocumentName.indexOf("."));
                    }
                    baseServiceUri.append(bpelDocumentName).append("/");
                    String processName = pconf.getType() != null 
                        ? pconf.getType().getLocalPart() : null;
                    if (processName != null) {
                        baseServiceUri.append(processName);
                        return baseServiceUri.toString();
                    }
                }
            }
            
        }
        return null;
>>>>>>> 90d71341
    }

}<|MERGE_RESOLUTION|>--- conflicted
+++ resolved
@@ -51,13 +51,8 @@
 import org.apache.ode.axis2.util.Axis2WSDLLocator;
 import org.apache.ode.axis2.util.AxisUtils;
 import org.apache.ode.bpel.iapi.ProcessConf;
-<<<<<<< HEAD
-import org.apache.ode.utils.Properties;
-import org.apache.ode.il.epr.WSDL11Endpoint;
-=======
 import org.apache.ode.bpel.epr.WSDL11Endpoint;
 import org.apache.ode.utils.Properties;
->>>>>>> 90d71341
 import org.apache.ws.commons.schema.XmlSchema;
 import org.apache.ws.commons.schema.XmlSchemaCollection;
 import org.w3c.dom.Element;
@@ -81,11 +76,7 @@
         InputStream is = null;
         try {
             URI baseUri = pconf.getBaseURI().resolve(wsdlDefinition.getDocumentBaseURI());
-<<<<<<< HEAD
-            InputStream is = baseUri.toURL().openStream();
-=======
             is = baseUri.toURL().openStream();
->>>>>>> 90d71341
             WSDL11ToAxisServiceBuilder serviceBuilder = new WSDL11ToAxisPatchedBuilder(is, wsdlServiceName, portName);
             serviceBuilder.setBaseUri(baseUri.toString());
             serviceBuilder.setCustomResolver(new Axis2UriResolver());
@@ -100,16 +91,6 @@
             axisService.setWsdlFound(true);
             axisService.setCustomWsdl(true);
             axisService.setClassLoader(axisConfig.getServiceClassLoader());
-<<<<<<< HEAD
-
-            URL wsdlUrl = null;
-            for (File file : pconf.getFiles()) {
-                if (file.getAbsolutePath().indexOf(wsdlDefinition.getDocumentBaseURI()) > 0)
-                    wsdlUrl = file.toURI().toURL();
-            }
-            if (wsdlUrl != null) axisService.setFileName(wsdlUrl);
-
-=======
         
             URL wsdlUrl = null;
             for (File file : pconf.getFiles()) {
@@ -118,7 +99,6 @@
             }
             if (wsdlUrl != null) axisService.setFileName(wsdlUrl);
 
->>>>>>> 90d71341
             // axis2 service configuration  
             URL service_file = pconf.getBaseURI().resolve(wsdlServiceName.getLocalPart()+".axis2").toURL();
             LOG.debug("Looking for Axis2 service configuration file: "+service_file);
@@ -134,11 +114,7 @@
             final WSDL11Endpoint endpoint = new WSDL11Endpoint(wsdlServiceName, portName);
             final Map<String, String> properties = pconf.getEndpointProperties(endpoint);
             if(properties.get(Properties.PROP_SECURITY_POLICY)!=null){
-<<<<<<< HEAD
-              AxisUtils.applySecurityPolicy(axisService, properties.get(Properties.PROP_SECURITY_POLICY));
-=======
                 AxisUtils.applySecurityPolicy(axisService, properties.get(Properties.PROP_SECURITY_POLICY));
->>>>>>> 90d71341
             }
 
             // In doc/lit we need to declare a mapping between operations and message element names
@@ -153,21 +129,13 @@
                     operation.setMessageReceiver(msgReceiver);
                 }
             }
-<<<<<<< HEAD
-
-=======
             
->>>>>>> 90d71341
             // Set the JMS destination name on the Axis Service
             if (isJmsEndpoint(pconf, wsdlServiceName, portName)) {
                 axisService.addParameter(new Parameter(JMSConstants.DEST_PARAM, 
                         extractJMSDestinationName(axisServiceName, deriveBaseServiceUri(pconf))));
             }
-<<<<<<< HEAD
-         
-=======
-
->>>>>>> 90d71341
+
             return axisService;
         } catch (Exception e) {
             throw AxisFault.makeFault(e);
@@ -192,12 +160,6 @@
             destinationPrefix = "dynamicTopics/";
             index = axisServiceName.indexOf(destinationPrefix);
         }
-<<<<<<< HEAD
-    }
-
-    public static AxisService createService(AxisConfiguration axisConfig, QName serviceQName, String port,
-                                            String axisName, Definition wsdlDef, MessageReceiver receiver) throws AxisFault {
-=======
         if (index == -1) {
             destinationPrefix = baseUri + "/";
             index = axisServiceName.indexOf(destinationPrefix);
@@ -210,7 +172,6 @@
     public static AxisService createService(AxisConfiguration axisConfig, QName serviceQName, String port,
                                             String axisName, Definition wsdlDef, MessageReceiver receiver) throws AxisFault {
 
->>>>>>> 90d71341
         WSDL11ToAxisServiceBuilder serviceBuilder = new WSDL11ToAxisServiceBuilder(wsdlDef, serviceQName, port);
         AxisService axisService = serviceBuilder.populateService();
         axisService.setName(axisName);
@@ -226,34 +187,8 @@
         return axisService;
     }
 
-<<<<<<< HEAD
-    /**
-     * Extract the JMS destination name that is embedded in the Axis service name.
-     * @param axisServiceName the name of the axis service
-     * @return the corresponding JMS destination name
-     */
-    private static String extractJMSDestinationName(String axisServiceName, String baseUri) {
-        String destinationPrefix = "dynamicQueues/";
-        int index = axisServiceName.indexOf(destinationPrefix);
-        if (index == -1) {
-            destinationPrefix = "dynamicTopics/";
-            index = axisServiceName.indexOf(destinationPrefix);
-        }
-        if (index == -1) {
-            destinationPrefix = baseUri + "/";
-            index = axisServiceName.indexOf(destinationPrefix);
-            return (index != -1) ? axisServiceName.substring(destinationPrefix.length()) : axisServiceName;
-        } else {
-            return axisServiceName.substring(index);
-        }
-    }
-
-    private static String extractEndpointUri(ProcessConf pconf, QName wsdlServiceName, String portName) 
-    throws AxisFault {
-=======
     private static String extractEndpointUri(ProcessConf pconf, QName wsdlServiceName, String portName) 
             throws AxisFault {
->>>>>>> 90d71341
         Definition wsdlDefinition = pconf.getDefinitionForService(wsdlServiceName);
         String url = null;
         Service service = wsdlDefinition.getService(wsdlServiceName);
@@ -272,20 +207,6 @@
         if (url == null) {
             throw new OdeFault("Could not extract any soap:address from service WSDL definition " + wsdlServiceName
                     + " (necessary to establish the process target address)!");
-<<<<<<< HEAD
-        }		
-        return url;
-}
-
-    private static boolean isJmsEndpoint(ProcessConf pconf, QName wsdlServiceName, String portName) 
-        throws AxisFault {
-        String url = extractEndpointUri(pconf, wsdlServiceName, portName);
-        return url.startsWith("jms:");
-    }
-    
-    private static String extractServiceName(ProcessConf pconf, QName wsdlServiceName, String portName)
-        throws AxisFault {
-=======
         }       
         return url;
     }
@@ -298,7 +219,6 @@
     
     private static String extractServiceName(ProcessConf pconf, QName wsdlServiceName, String portName)
             throws AxisFault {
->>>>>>> 90d71341
         String endpointUri = extractEndpointUri(pconf, wsdlServiceName, portName);
         String derivedUri = deriveBaseServiceUri(pconf);
         String serviceName = parseURLForService(endpointUri, derivedUri);
@@ -307,45 +227,6 @@
                     + portName + " should be of the form http://hostname:port/ode/processes/myProcessEndpointName");
         }
         return serviceName;
-<<<<<<< HEAD
-    }
-    
-    /**
-    * Obtain the service name from the request URL. The request URL is expected to use the path "/processes/" under
-    * which all processes and their services are listed. Returns null if the path does not contain this part.
-    */
-    protected static String parseURLForService(String path, String baseUri) {
-        // Assume that path is HTTP-based, by default
-        String servicePrefix = "/processes/";
-        // Don't assume JMS-based paths start the same way 
-        if (path.startsWith("jms://")) {
-            servicePrefix = "jms://";
-        }
-        int index = path.indexOf(servicePrefix);
-        if (-1 != index) {
-            String service;
-        
-            int serviceStart = index + servicePrefix.length();
-            if (path.length() > serviceStart + 1) {
-                service = path.substring(serviceStart);
-                // Path may contain query string, not interesting for us.
-                int queryIndex = service.indexOf('?');
-                if (queryIndex > 0) {
-                    service = service.substring(0, queryIndex);
-                }
-                // Qualify shared JMS names with unique baseUri
-                // Since multiple processes may provide services at the same (JMS) endpoint, qualify
-                // the (JMS) endpoint-specific NCName with a process-relative URI, if necessary.
-                if (path.startsWith("jms")) {
-                    boolean slashPresent = baseUri.endsWith("/") || service.startsWith("/");
-                    service = baseUri + (slashPresent ? "" : "/") + service;		        
-                }
-                return service;
-            }
-        }
-        return null;
-    }
-=======
     }
 
     /**
@@ -384,7 +265,52 @@
         }
         return null;
     }
->>>>>>> 90d71341
+
+    private static void declarePartsElements(Definition wsdlDefinition, QName wsdlServiceName, String axisServiceName,
+                                             String portName) {
+        List wsldOps = wsdlDefinition.getService(wsdlServiceName).getPort(portName).getBinding().getPortType()
+                .getOperations();
+        for (Object wsldOp : wsldOps) {
+            Operation wsdlOp = (Operation) wsldOp;
+            Collection parts = wsdlOp.getInput().getMessage().getParts().values();
+            // More than one part, it's rpc/enc, no mapping needs to be declared
+            if (parts.size() == 1) {
+                Part part = (Part) parts.iterator().next();
+                // Parts are types, it's rpc/enc, no mapping needs to be declared
+                if (part.getElementName() != null)
+                    ODEAxisOperationDispatcher.addElmtToOpMapping(axisServiceName, wsdlOp.getName(), part.getElementName()
+                            .getLocalPart());
+            }
+        }
+    }
+
+    // Axis2 monkey patching to force the usage of the read(element,baseUri) method
+    // of XmlSchema as the normal read is broken.
+    public static class WSDL11ToAxisPatchedBuilder extends WSDL11ToAxisServiceBuilder {
+        public WSDL11ToAxisPatchedBuilder(InputStream in, QName serviceName, String portName) {
+            super(in, serviceName, portName);
+        }
+        public WSDL11ToAxisPatchedBuilder(Definition def, QName serviceName, String portName) {
+            super(def, serviceName, portName);
+        }
+        public WSDL11ToAxisPatchedBuilder(Definition def, QName serviceName, String portName, boolean isAllPorts) {
+            super(def, serviceName, portName, isAllPorts);
+        }
+        public WSDL11ToAxisPatchedBuilder(InputStream in, AxisService service) {
+            super(in, service);
+        }
+        public WSDL11ToAxisPatchedBuilder(InputStream in) {
+            super(in);
+        }
+
+        protected XmlSchema getXMLSchema(Element element, String baseUri) {
+            XmlSchemaCollection schemaCollection = new XmlSchemaCollection();
+            if (baseUri != null) {
+                schemaCollection.setBaseUri(baseUri);
+            }
+            return schemaCollection.read(element, baseUri);
+        }
+    }
 
     /*
      * Generates a URI of the following form:
@@ -416,113 +342,5 @@
         }
         return null;
     }
-    
-    private static void declarePartsElements(Definition wsdlDefinition, QName wsdlServiceName, String axisServiceName,
-                                             String portName) {
-        List wsldOps = wsdlDefinition.getService(wsdlServiceName).getPort(portName).getBinding().getPortType()
-                .getOperations();
-        for (Object wsldOp : wsldOps) {
-            Operation wsdlOp = (Operation) wsldOp;
-            Collection parts = wsdlOp.getInput().getMessage().getParts().values();
-            // More than one part, it's rpc/enc, no mapping needs to be declared
-            if (parts.size() == 1) {
-                Part part = (Part) parts.iterator().next();
-                // Parts are types, it's rpc/enc, no mapping needs to be declared
-                if (part.getElementName() != null)
-                    ODEAxisOperationDispatcher.addElmtToOpMapping(axisServiceName, wsdlOp.getName(), part.getElementName()
-                            .getLocalPart());
-            }
-        }
-<<<<<<< HEAD
-    }
-
-    // Axis2 monkey patching to force the usage of the read(element,baseUri) method
-    // of XmlSchema as the normal read is broken.
-    public static class WSDL11ToAxisPatchedBuilder extends WSDL11ToAxisServiceBuilder {
-        public WSDL11ToAxisPatchedBuilder(InputStream in, QName serviceName, String portName) {
-            super(in, serviceName, portName);
-        }
-        public WSDL11ToAxisPatchedBuilder(Definition def, QName serviceName, String portName) {
-            super(def, serviceName, portName);
-        }
-        public WSDL11ToAxisPatchedBuilder(Definition def, QName serviceName, String portName, boolean isAllPorts) {
-            super(def, serviceName, portName, isAllPorts);
-        }
-        public WSDL11ToAxisPatchedBuilder(InputStream in, AxisService service) {
-            super(in, service);
-        }
-        public WSDL11ToAxisPatchedBuilder(InputStream in) {
-            super(in);
-        }
-
-        protected XmlSchema getXMLSchema(Element element, String baseUri) {
-            XmlSchemaCollection schemaCollection = new XmlSchemaCollection();
-            if (baseUri != null) {
-                schemaCollection.setBaseUri(baseUri);
-            }
-            return schemaCollection.read(element, baseUri);
-        }
-=======
-    }
-
-    // Axis2 monkey patching to force the usage of the read(element,baseUri) method
-    // of XmlSchema as the normal read is broken.
-    public static class WSDL11ToAxisPatchedBuilder extends WSDL11ToAxisServiceBuilder {
-        public WSDL11ToAxisPatchedBuilder(InputStream in, QName serviceName, String portName) {
-            super(in, serviceName, portName);
-        }
-        public WSDL11ToAxisPatchedBuilder(Definition def, QName serviceName, String portName) {
-            super(def, serviceName, portName);
-        }
-        public WSDL11ToAxisPatchedBuilder(Definition def, QName serviceName, String portName, boolean isAllPorts) {
-            super(def, serviceName, portName, isAllPorts);
-        }
-        public WSDL11ToAxisPatchedBuilder(InputStream in, AxisService service) {
-            super(in, service);
-        }
-        public WSDL11ToAxisPatchedBuilder(InputStream in) {
-            super(in);
-        }
-
-        protected XmlSchema getXMLSchema(Element element, String baseUri) {
-            XmlSchemaCollection schemaCollection = new XmlSchemaCollection();
-            if (baseUri != null) {
-                schemaCollection.setBaseUri(baseUri);
-            }
-            return schemaCollection.read(element, baseUri);
-        }
-    }
-
-    /*
-     * Generates a URI of the following form:
-     *     ${deploy_bundleNcName}/${diagram_relativeURL}/${process_relativeURL}
-     * When a service name (local part only) is qualified (prefixed) with the above,
-     * it results in a unique identifier that may be used as that service's name.  
-     */
-    public static String deriveBaseServiceUri(ProcessConf pconf) {
-        if (pconf != null) {
-            StringBuffer baseServiceUri = new StringBuffer();
-            String bundleName = pconf.getPackage();
-            if (bundleName != null) {
-                baseServiceUri.append(bundleName).append("/");
-                if (pconf.getBpelDocument() != null) {
-                    String bpelDocumentName = pconf.getBpelDocument();
-                    if (bpelDocumentName.indexOf(".") > 0) {
-                        bpelDocumentName = bpelDocumentName.substring(0, bpelDocumentName.indexOf("."));
-                    }
-                    baseServiceUri.append(bpelDocumentName).append("/");
-                    String processName = pconf.getType() != null 
-                        ? pconf.getType().getLocalPart() : null;
-                    if (processName != null) {
-                        baseServiceUri.append(processName);
-                        return baseServiceUri.toString();
-                    }
-                }
-            }
-            
-        }
-        return null;
->>>>>>> 90d71341
-    }
 
 }