--- conflicted
+++ resolved
@@ -19,8 +19,6 @@
 
 package org.apache.ode.axis2.hooks;
 
-import java.io.IOException;
-
 import javax.servlet.ServletConfig;
 import javax.servlet.ServletException;
 import javax.servlet.http.HttpServletRequest;
@@ -30,11 +28,8 @@
 import org.apache.axis2.transport.http.AxisServlet;
 import org.apache.ode.axis2.ODEServer;
 import org.apache.ode.axis2.service.DeploymentBrowser;
-<<<<<<< HEAD
-=======
 
 import java.io.*;
->>>>>>> 90d71341
 
 /**
  * Overrides standard AxisServlet to handle our service configurations and
@@ -57,13 +52,10 @@
         _odeServer = createODEServer();
         _odeServer.init(config, axisConfiguration);
         _browser = new DeploymentBrowser(_odeServer.getProcessStore(), axisConfiguration, _odeServer.getAppRoot());
-<<<<<<< HEAD
-=======
     }
 
     // Prevents a stack overflow on WAS 6.1 due to the axis2 init delegation chain
     public void init() throws ServletException {
->>>>>>> 90d71341
     }
 
     protected void doGet(HttpServletRequest request, HttpServletResponse response) throws ServletException, IOException {
@@ -74,10 +66,6 @@
     public void stop() throws AxisFault {
         super.stop();
         _odeServer.shutDown();
-    }
-
-    protected void doGet(HttpServletRequest request, HttpServletResponse response) throws ServletException, IOException {
-        if (!_browser.doFilter(request, response)) super.doGet(request, response);
     }
 
     protected ODEServer createODEServer() {
