/*
 * Licensed to the Apache Software Foundation (ASF) under one
 * or more contributor license agreements.  See the NOTICE file
 * distributed with this work for additional information
 * regarding copyright ownership.  The ASF licenses this file
 * to you under the Apache License, Version 2.0 (the
 * "License"); you may not use this file except in compliance
 * with the License.  You may obtain a copy of the License at
 *
 *    http://www.apache.org/licenses/LICENSE-2.0
 *
 * Unless required by applicable law or agreed to in writing,
 * software distributed under the License is distributed on an
 * "AS IS" BASIS, WITHOUT WARRANTIES OR CONDITIONS OF ANY
 * KIND, either express or implied.  See the License for the
 * specific language governing permissions and limitations
 * under the License.
 */

package org.apache.ode.axis2.hooks;

import org.apache.axis2.AxisFault;
import org.apache.axis2.context.MessageContext;
import org.apache.axis2.description.AxisOperation;
import org.apache.axis2.engine.AxisEngine;
import org.apache.axis2.receivers.AbstractMessageReceiver;
import org.apache.axis2.util.MessageContextBuilder;
import org.apache.axis2.wsdl.WSDLConstants;
import org.apache.commons.logging.Log;
import org.apache.commons.logging.LogFactory;
import org.apache.ode.axis2.ODEService;

/**
 * Receives messages forwarded by Axis.
 */
public class ODEMessageReceiver extends AbstractMessageReceiver {

    private static final Log __log = LogFactory.getLog(ODEMessageReceiver.class);

    private ODEService _service;

    public final void invokeBusinessLogic(final MessageContext msgContext) throws AxisFault {
        if (hasResponse(msgContext.getAxisOperation())) {
            if (__log.isDebugEnabled())
                __log.debug("Received request message for " + msgContext.getAxisService().getName() + "."
                        + msgContext.getAxisOperation().getName());
            // Client is expecting a response, running in the same thread
            MessageContext outMsgContext = MessageContextBuilder.createOutMessageContext(msgContext);
<<<<<<< HEAD
=======
            // pass on the endpoint properties for output context
            outMsgContext.getOptions().setParent(_service.getOptions());
>>>>>>> 90d71341
            outMsgContext.getOperationContext().addMessageContext(outMsgContext);
            invokeBusinessLogic(msgContext, outMsgContext);
            if (__log.isDebugEnabled()) {
                __log.debug("Reply for " + msgContext.getAxisService().getName() + "."
                        + msgContext.getAxisOperation().getName());
                __log.debug("Reply message " + outMsgContext.getEnvelope());
            }
            AxisEngine.send(outMsgContext);
        } else {
            if (__log.isDebugEnabled())
                __log.debug("Received one-way message for " + msgContext.getAxisService().getName() + "."
                        + msgContext.getAxisOperation().getName());
            invokeBusinessLogic(msgContext, null);
        }
    }

    private void invokeBusinessLogic(MessageContext msgContext, MessageContext outMsgContext)
            throws AxisFault {
        _service.onAxisMessageExchange(msgContext, outMsgContext, getSOAPFactory(msgContext));

    }

    public void setService(ODEService service) {
        _service = service;
    }

    private boolean hasResponse(AxisOperation op) {
        switch (op.getAxisSpecificMEPConstant()) {
            case WSDLConstants.MEP_CONSTANT_IN_OUT:
                return true;
            case WSDLConstants.MEP_CONSTANT_OUT_ONLY:
                return true;
            case WSDLConstants.MEP_CONSTANT_OUT_OPTIONAL_IN:
                return true;
            case WSDLConstants.MEP_CONSTANT_ROBUST_OUT_ONLY:
                return true;
            default:
                return false;
        }
    }
}<|MERGE_RESOLUTION|>--- conflicted
+++ resolved
@@ -46,11 +46,8 @@
                         + msgContext.getAxisOperation().getName());
             // Client is expecting a response, running in the same thread
             MessageContext outMsgContext = MessageContextBuilder.createOutMessageContext(msgContext);
-<<<<<<< HEAD
-=======
             // pass on the endpoint properties for output context
             outMsgContext.getOptions().setParent(_service.getOptions());
->>>>>>> 90d71341
             outMsgContext.getOperationContext().addMessageContext(outMsgContext);
             invokeBusinessLogic(msgContext, outMsgContext);
             if (__log.isDebugEnabled()) {
