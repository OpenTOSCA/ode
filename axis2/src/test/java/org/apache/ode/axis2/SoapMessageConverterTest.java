/*
 * Licensed to the Apache Software Foundation (ASF) under one
 * or more contributor license agreements.  See the NOTICE file
 * distributed with this work for additional information
 * regarding copyright ownership.  The ASF licenses this file
 * to you under the Apache License, Version 2.0 (the
 * "License"); you may not use this file except in compliance
 * with the License.  You may obtain a copy of the License at
 *
 *    http://www.apache.org/licenses/LICENSE-2.0
 *
 * Unless required by applicable law or agreed to in writing,
 * software distributed under the License is distributed on an
 * "AS IS" BASIS, WITHOUT WARRANTIES OR CONDITIONS OF ANY
 * KIND, either express or implied.  See the License for the
 * specific language governing permissions and limitations
 * under the License.
 */
package org.apache.ode.axis2;

import javax.wsdl.Definition;
import javax.wsdl.Operation;
import javax.wsdl.PortType;
import javax.wsdl.factory.WSDLFactory;
import javax.wsdl.xml.WSDLReader;
import javax.xml.namespace.QName;
import javax.xml.stream.XMLInputFactory;
import javax.xml.stream.XMLStreamReader;

import junit.framework.TestCase;

import org.apache.axiom.om.impl.llom.factory.OMXMLBuilderFactory;
import org.apache.axiom.soap.SOAPEnvelope;
import org.apache.axiom.soap.impl.builder.StAXSOAPModelBuilder;
import org.apache.axiom.soap.impl.dom.soap11.SOAP11Factory;
import org.apache.axis2.AxisFault;
import org.apache.axis2.context.MessageContext;
import org.apache.ode.axis2.soapbinding.SoapMessageConverter;
import org.apache.ode.utils.DOMUtils;
<<<<<<< HEAD
import org.apache.ode.bpel.engine.MemBackedMessageImpl;
=======
import org.apache.ode.bpel.engine.MessageImpl;
import org.apache.ode.bpel.memdao.MessageDAOImpl;
>>>>>>> 90d71341
import org.w3c.dom.Document;
import org.w3c.dom.Element;

public class SoapMessageConverterTest extends TestCase {

    Definition wsdl1, wsdlHW;
    String wsdl1tns = "http://documentum.com/ws/2005/services";
    QName repoService = new QName(wsdl1tns, "RepoAccessorService");
    QName portTypeName = new QName(wsdl1tns, "RepoAccessor");
    String portName = "RepoAccessor";
    SoapMessageConverter portmapper;
    PortType portType, portTypeHW;
    Document req1bad;
    Document req1;
    private Operation op1, opHello;

    public SoapMessageConverterTest() throws Exception {
        req1bad = DOMUtils.parse(getClass().getResourceAsStream("/testRequest1Bad.xml"));
        req1 = DOMUtils.parse(getClass().getResourceAsStream("/testRequest1.xml"));
        WSDLReader reader = WSDLFactory.newInstance().newWSDLReader();
        wsdl1 = reader.readWSDL(getClass().getResource("/test1.wsdl").toExternalForm());
        portType = wsdl1.getPortType(portTypeName);
        op1 = portType.getOperation("getObjectId", null, null);

        wsdlHW = reader.readWSDL(getClass().getResource("/HelloWorld.wsdl").toExternalForm());
        portTypeHW = wsdlHW.getPortType(new QName(wsdlHW.getTargetNamespace(), "HelloPortType"));
        opHello = portTypeHW.getOperation("hello", null, null);
    }

    public void setUp() throws Exception {
        portmapper = new SoapMessageConverter(wsdl1, repoService, portName);
    }

    public void tearDown() {

    }

    public void testBadPortName() {
        try {
            new SoapMessageConverter(wsdl1, repoService, "badPort");
            fail("Should have thrown axis error.");
        } catch (AxisFault af) {
            ;// expected
        }
    }

    public void testBadServiceName() {
        try {
            new SoapMessageConverter(wsdl1, new QName(wsdl1tns, "foobar"), portName);
            fail("Should have thrown axis error.");
        } catch (AxisFault af) {
            ;// expected
        }
    }

    public void testCreateSOAPRequest() throws Exception {
        MessageContext msgCtx = new MessageContext();
<<<<<<< HEAD
        MemBackedMessageImpl odeMsg = new MemBackedMessageImpl(null, req1.getDocumentElement(), null, false);
=======
        MessageImpl odeMsg = new MessageImpl(new MessageDAOImpl(null));
        odeMsg.setMessage(req1.getDocumentElement());
>>>>>>> 90d71341
        portmapper.createSoapRequest(msgCtx, odeMsg, portType.getOperation("getObjectId", null, null));
        SOAPEnvelope env = msgCtx.getEnvelope();
        System.out.println("testCreateSOAPRequest: " + env);
        QName elPartName = new QName(wsdl1tns, "getObjectId");
        assertNotNull(env.getBody());
        assertNotNull(env.getBody().getFirstElement());
        // doc-lit style, no part wrapper
        assertEquals(elPartName, env.getBody().getFirstElement().getQName());

    }

    public void testCreateSOAPRequestFail() throws Exception {
        MessageContext msgCtx = new MessageContext();
<<<<<<< HEAD
        MemBackedMessageImpl odeMsg = new MemBackedMessageImpl(null, req1bad.getDocumentElement(), null, false);
=======
        MessageImpl odeMsg = new MessageImpl(new MessageDAOImpl(null));
        odeMsg.setMessage(req1bad.getDocumentElement());
>>>>>>> 90d71341
        try {
            portmapper.createSoapRequest(msgCtx, odeMsg, portType.getOperation("getObjectId", null, null));
            fail("Should have caused an ex");
        } catch (AxisFault af) {
            ; // expected
        }
    }

    public void testGetSoapAction() throws Exception {
        assertEquals("getObjectIdAction", portmapper.getSoapAction("getObjectId"));
        assertEquals("", portmapper.getSoapAction("foo"));
    }

    public void testParseRequest() throws Exception {
        MessageContext msgCtx = new MessageContext();
<<<<<<< HEAD
        MemBackedMessageImpl odeMsg1 = new MemBackedMessageImpl(null, req1.getDocumentElement(), null, false);
=======
        MessageImpl odeMsg1 = new MessageImpl(new MessageDAOImpl(null));
        odeMsg1.setMessage(req1.getDocumentElement());
>>>>>>> 90d71341
        odeMsg1.setHeaderPart("DocumentumRequestHeader", DOMUtils.findChildByName(req1.getDocumentElement(),
                new QName("http://documentum.com/ws/2005/services", "DocumentumSecurityToken")));
        portmapper.createSoapRequest(msgCtx, odeMsg1, op1);
        
        SOAPEnvelope env = msgCtx.getEnvelope();
        System.out.println("testParseRequest: " + env);
        Element odeMsgElmt = DOMUtils.stringToDOM("<message/>");
<<<<<<< HEAD
        MemBackedMessageImpl odeMsg2 = new MemBackedMessageImpl(null, odeMsgElmt, null, false);
=======
        MessageImpl odeMsg2 = new MessageImpl(new MessageDAOImpl(null));
        odeMsg1.setMessage(odeMsgElmt);
>>>>>>> 90d71341
        portmapper.parseSoapRequest(odeMsg2, env, op1);

        System.out.println(DOMUtils.domToString(odeMsg2.getMessage()));
        Element params = DOMUtils.findChildByName(odeMsg2.getMessage(), new QName(null, "parameters"));
        assertNotNull(params);
        // the part 'DocumentumRequestHeader' is bound to a soap:header, it should be accessible as a header part
        assertNotNull(odeMsg2.getHeaderPart("DocumentumRequestHeader"));
        Element hdrElmt = DOMUtils.findChildByName(odeMsg2.getHeaderPart("DocumentumRequestHeader"), new QName("http://documentum.com/ws/2005/services",
                "DocumentumSecurityToken"));
        assertNotNull(hdrElmt);
        assertNull(odeMsg2.getPart("DocumentumRequestHeader"));
    }

    /** Make sure hello world request parses correctly. */
    public void testHelloWorldRequest() throws Exception {
        SoapMessageConverter portmaper1 = new SoapMessageConverter(wsdlHW, new QName(wsdlHW
                .getTargetNamespace(), "HelloService"), "HelloPort");

        XMLStreamReader sr = XMLInputFactory.newInstance().createXMLStreamReader(
                getClass().getResourceAsStream("/HelloWorldRequest.soap"));
        StAXSOAPModelBuilder builder = OMXMLBuilderFactory.createStAXSOAPModelBuilder(new SOAP11Factory(), sr);
        SOAPEnvelope se = builder.getSOAPEnvelope();

        Element msg = DOMUtils.stringToDOM("<message/>");
<<<<<<< HEAD
        MemBackedMessageImpl odeMsg = new MemBackedMessageImpl(null, msg, null, false);
=======
        MessageImpl odeMsg = new MessageImpl(new MessageDAOImpl(null));
        odeMsg.setMessage(msg);
>>>>>>> 90d71341
        portmaper1.parseSoapRequest(odeMsg, se, opHello);
        System.out.println(DOMUtils.domToString(msg));
    }

}<|MERGE_RESOLUTION|>--- conflicted
+++ resolved
@@ -35,14 +35,10 @@
 import org.apache.axiom.soap.impl.dom.soap11.SOAP11Factory;
 import org.apache.axis2.AxisFault;
 import org.apache.axis2.context.MessageContext;
-import org.apache.ode.axis2.soapbinding.SoapMessageConverter;
+import org.apache.ode.axis2.util.SoapMessageConverter;
 import org.apache.ode.utils.DOMUtils;
-<<<<<<< HEAD
-import org.apache.ode.bpel.engine.MemBackedMessageImpl;
-=======
 import org.apache.ode.bpel.engine.MessageImpl;
 import org.apache.ode.bpel.memdao.MessageDAOImpl;
->>>>>>> 90d71341
 import org.w3c.dom.Document;
 import org.w3c.dom.Element;
 
@@ -100,12 +96,8 @@
 
     public void testCreateSOAPRequest() throws Exception {
         MessageContext msgCtx = new MessageContext();
-<<<<<<< HEAD
-        MemBackedMessageImpl odeMsg = new MemBackedMessageImpl(null, req1.getDocumentElement(), null, false);
-=======
         MessageImpl odeMsg = new MessageImpl(new MessageDAOImpl(null));
         odeMsg.setMessage(req1.getDocumentElement());
->>>>>>> 90d71341
         portmapper.createSoapRequest(msgCtx, odeMsg, portType.getOperation("getObjectId", null, null));
         SOAPEnvelope env = msgCtx.getEnvelope();
         System.out.println("testCreateSOAPRequest: " + env);
@@ -119,12 +111,8 @@
 
     public void testCreateSOAPRequestFail() throws Exception {
         MessageContext msgCtx = new MessageContext();
-<<<<<<< HEAD
-        MemBackedMessageImpl odeMsg = new MemBackedMessageImpl(null, req1bad.getDocumentElement(), null, false);
-=======
         MessageImpl odeMsg = new MessageImpl(new MessageDAOImpl(null));
         odeMsg.setMessage(req1bad.getDocumentElement());
->>>>>>> 90d71341
         try {
             portmapper.createSoapRequest(msgCtx, odeMsg, portType.getOperation("getObjectId", null, null));
             fail("Should have caused an ex");
@@ -140,12 +128,8 @@
 
     public void testParseRequest() throws Exception {
         MessageContext msgCtx = new MessageContext();
-<<<<<<< HEAD
-        MemBackedMessageImpl odeMsg1 = new MemBackedMessageImpl(null, req1.getDocumentElement(), null, false);
-=======
         MessageImpl odeMsg1 = new MessageImpl(new MessageDAOImpl(null));
         odeMsg1.setMessage(req1.getDocumentElement());
->>>>>>> 90d71341
         odeMsg1.setHeaderPart("DocumentumRequestHeader", DOMUtils.findChildByName(req1.getDocumentElement(),
                 new QName("http://documentum.com/ws/2005/services", "DocumentumSecurityToken")));
         portmapper.createSoapRequest(msgCtx, odeMsg1, op1);
@@ -153,12 +137,8 @@
         SOAPEnvelope env = msgCtx.getEnvelope();
         System.out.println("testParseRequest: " + env);
         Element odeMsgElmt = DOMUtils.stringToDOM("<message/>");
-<<<<<<< HEAD
-        MemBackedMessageImpl odeMsg2 = new MemBackedMessageImpl(null, odeMsgElmt, null, false);
-=======
         MessageImpl odeMsg2 = new MessageImpl(new MessageDAOImpl(null));
         odeMsg1.setMessage(odeMsgElmt);
->>>>>>> 90d71341
         portmapper.parseSoapRequest(odeMsg2, env, op1);
 
         System.out.println(DOMUtils.domToString(odeMsg2.getMessage()));
@@ -183,12 +163,8 @@
         SOAPEnvelope se = builder.getSOAPEnvelope();
 
         Element msg = DOMUtils.stringToDOM("<message/>");
-<<<<<<< HEAD
-        MemBackedMessageImpl odeMsg = new MemBackedMessageImpl(null, msg, null, false);
-=======
         MessageImpl odeMsg = new MessageImpl(new MessageDAOImpl(null));
         odeMsg.setMessage(msg);
->>>>>>> 90d71341
         portmaper1.parseSoapRequest(odeMsg, se, opHello);
         System.out.println(DOMUtils.domToString(msg));
     }
